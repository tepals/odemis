--- conflicted
+++ resolved
@@ -4,13 +4,8 @@
     class: Microscope,
     role: sparc2,
     children: ["SEM Detector", "Calibration Light",
-<<<<<<< HEAD
-               "Optical Path Properties", "Scanner",
-               "Camera", "Spectrometer", "CL Detector",
-=======
                "Optical Path Properties", "Scanner", "Spectrometer Vis-NIR",
-               "Camera", "Spectrometer IR", "CL Detector", "Sample Stage",
->>>>>>> dc69aae2
+               "Camera", "Spectrometer IR", "CL Detector",
                "Spec Filter Wheel", "Spec CCD Flipper", "Spectrograph focus",
                "Mirror Actuators", "Mirror Actuators in XY referential",
                "Sample Stage", "Scan Stage",
