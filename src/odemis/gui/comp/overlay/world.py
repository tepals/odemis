# -*- coding: utf-8 -*-

"""
:created: 2014-01-25
:author: Rinze de Laat
:copyright: © 2014 Rinze de Laat, Delmic

This file is part of Odemis.

.. license::
    Odemis is free software: you can redistribute it and/or modify it under the
    terms of the GNU General Public License version 2 as published by the Free
    Software Foundation.

    Odemis is distributed in the hope that it will be useful, but WITHOUT ANY
    WARRANTY; without even the implied warranty of MERCHANTABILITY or FITNESS FOR A
    PARTICULAR PURPOSE. See the GNU General Public License for more details.

    You should have received a copy of the GNU General Public License along with
    Odemis. If not, see http://www.gnu.org/licenses/.

"""

from __future__ import division

import logging
import math

import cairo
import wx

from odemis.acq.stream import UNDEFINED_ROI
import odemis.gui as gui
import odemis.gui.comp.overlay.base as base
import odemis.gui.img.data as img
import odemis.util.conversion as conversion
import odemis.util.units as units


class WorldSelectOverlay(base.WorldOverlay, base.SelectionMixin):

    def __init__(self, cnvs, colour=gui.SELECTION_COLOUR, center=(0, 0)):
        super(WorldSelectOverlay, self).__init__(cnvs)
        base.SelectionMixin.__init__(self, colour, center, base.EDIT_MODE_BOX)

        self._w_start_pos = None
        self._w_end_pos = None

        self.position_label = self.add_label("", colour=(0.8, 0.8, 0.8))

    @property
    def w_start_pos(self):
        return self._w_start_pos

    @w_start_pos.setter
    def w_start_pos(self, w_pos):
        self._w_start_pos = w_pos
        self._world_to_view()

    @property
    def w_end_pos(self):
        return self._w_end_pos

    @w_end_pos.setter
    def w_end_pos(self, w_pos):
        self._w_end_pos = w_pos
        self._world_to_view()

    # Selection clearing

    def clear_selection(self):
        """ Clear the current selection """
        base.SelectionMixin.clear_selection(self)
        self.w_start_pos = None
        self.w_end_pos = None

    def _view_to_world(self):
        """ Update the world position to reflect the view position """

        if self.select_v_start_pos and self.select_v_end_pos:
            offset = [v // 2 for v in self.cnvs.buffer_size]
            w_pos = (self.cnvs.view_to_world(self.select_v_start_pos, offset) +
                     self.cnvs.view_to_world(self.select_v_end_pos, offset))
            self.w_start_pos = w_pos[:2]
            self.w_end_pos = w_pos[2:4]

    def _world_to_view(self):
        """ Update the view position to reflect the world position """

        if self.w_start_pos and self.w_end_pos:
            offset = [v // 2 for v in self.cnvs.buffer_size]
            v_pos = (self.cnvs.world_to_view(self.w_start_pos, offset) +
                     self.cnvs.world_to_view(self.w_end_pos, offset))
            # v_pos = list(self._normalize(v_pos))
            self.select_v_start_pos = v_pos[:2]
            self.select_v_end_pos = v_pos[2:4]
            self._calc_edges()

    def get_physical_sel(self):
        """ Return the selected rectangle in physical coordinates

        :return: (tuple of 4 floats) Position in m

        """

        if self.w_start_pos and self.w_end_pos:
            p_pos = (self.cnvs.world_to_physical_pos(self.w_start_pos) +
                     self.cnvs.world_to_physical_pos(self.w_end_pos))
            return self._normalize(p_pos)
        else:
            return None

    def set_physical_sel(self, rect):
        """ Set the selection using the provided physical coordinates

        rect (tuple of 4 floats): t, l, b, r positions in m

        """

        if rect is None:
            self.clear_selection()
        else:
            w_pos = (self.cnvs.physical_to_world_pos(rect[:2]) +
                     self.cnvs.physical_to_world_pos(rect[2:4]))
            w_pos = self._normalize(w_pos)
            self.w_start_pos = w_pos[:2]
            self.w_end_pos = w_pos[2:4]
            self._world_to_view()

    def draw(self, ctx, shift=(0, 0), scale=1.0):
        """ Draw the selection as a rectangle """

        if self.w_start_pos and self.w_end_pos:
            ctx.save()

            # Important: We need to use the world positions, in order to draw everything at the
            # right scale.
            offset = self.cnvs.get_half_buffer_size()
            b_pos = (self.cnvs.world_to_buffer(self.w_start_pos, offset) +
                     self.cnvs.world_to_buffer(self.w_end_pos, offset))
            b_pos = self._normalize(b_pos)
            self.update_from_buffer(b_pos[:2], b_pos[2:4], shift + (scale,))

            # logging.warn("%s %s", shift, world_to_buffer_pos(shift))
            rect = (b_pos[0] + 0.5, b_pos[1] + 0.5,
                    b_pos[2] - b_pos[0], b_pos[3] - b_pos[1])

            # draws a light black background for the rectangle
            ctx.set_line_width(4)
            ctx.set_source_rgba(0, 0, 0, 0.5)
            ctx.rectangle(*rect)
            ctx.stroke()

            # draws the dotted line
            ctx.set_line_width(2)
            ctx.set_dash([3])
            ctx.set_line_join(cairo.LINE_JOIN_MITER)
            ctx.set_source_rgba(*self.colour)
            ctx.rectangle(*rect)
            ctx.stroke()

            # Label
            if (self.selection_mode in (base.SEL_MODE_EDIT, base.SEL_MODE_CREATE) and
                    self.cnvs.microscope_view):
                w, h = self.cnvs.selection_to_real_size(self.w_start_pos, self.w_end_pos)
                w = units.readable_str(w, 'm', sig=2)
                h = units.readable_str(h, 'm', sig=2)
                size_lbl = u"{} x {}".format(w, h)

                pos = (b_pos[2] + 8, b_pos[3] - 10)

                self.position_label.pos = pos
                self.position_label.text = size_lbl
                self._write_labels(ctx)
            ctx.restore()

    # Event Handlers

    def on_left_down(self, evt):
        """ Start drag action if enabled, otherwise call super method so event will propagate """
        if self.active:
            super(WorldSelectOverlay, self)._on_left_down(evt)  # Call the SelectionMixin handler
            self._view_to_world()
            self.cnvs.update_drawing()
        else:
            super(WorldSelectOverlay, self).on_left_down(evt)

    def on_left_up(self, evt):
        """ End drag action if enabled, otherwise call super method so event will propagate """
        if self.active:
            super(WorldSelectOverlay, self)._on_left_up(evt)  # Call the SelectionMixin handler
            self._view_to_world()
            self.cnvs.update_drawing()
        else:
            super(WorldSelectOverlay, self).on_left_up(evt)

    def on_motion(self, evt):
        """ Process drag motion if enabled, otherwise call super method so event will propagate """
        if self.active:
            self._on_motion(evt)  # Call the SelectionMixin motion handler

            if not self.dragging:
                if self.hover == gui.HOVER_SELECTION:
                    self.cnvs.set_dynamic_cursor(wx.CURSOR_SIZENESW)  # = closed hand
                elif self.hover in (gui.HOVER_LEFT_EDGE, gui.HOVER_RIGHT_EDGE):
                    self.cnvs.set_dynamic_cursor(wx.CURSOR_SIZEWE)
                elif self.hover in (gui.HOVER_TOP_EDGE, gui.HOVER_BOTTOM_EDGE):
                    self.cnvs.set_dynamic_cursor(wx.CURSOR_SIZENS)
                elif self.hover:
                    self.cnvs.set_dynamic_cursor(wx.CURSOR_SIZING)
                else:
                    self.cnvs.reset_dynamic_cursor()
            else:
                self._view_to_world()

            # Fixme: Find a way to render the selection at the full frame rate. Right now it's not
            # possible, because we are drawing directly into the buffer, which might render slowly
            # anyway. What we would want, is that a world overlay that can visually change when the
            # mouse moves, draws into the view. After the motion is done, it should be rendered into
            # buffer.
            self.cnvs.request_drawing_update()
        else:
            super(WorldSelectOverlay, self).on_motion(evt)

    # END Event Handlers


class RepetitionSelectOverlay(WorldSelectOverlay):
    """
    Same as world selection overlay, but can also display a repetition over it.
    The type of display for the repetition is set by the .fill and repetition
    attributes. You must redraw the canvas for it to be updated.
    """

    FILL_NONE = 0
    FILL_GRID = 1
    FILL_POINT = 2

    def __init__(self, cnvs, roa=None, colour=gui.SELECTION_COLOUR):
        super(RepetitionSelectOverlay, self).__init__(cnvs, colour)

        self._fill = self.FILL_NONE
        self._repetition = (0, 0)
        self._roa = roa
        if roa:
            self._roa.subscribe(self.on_roa, init=True)

        self._bmp = None  # used to cache repetition with FILL_POINT
        # ROI for which the bmp is valid
        self._bmp_bpos = (None, None, None, None)

    @property
    def fill(self):
        return self._fill

    @fill.setter
    def fill(self, val):
        assert(val in [self.FILL_NONE, self.FILL_GRID, self.FILL_POINT])
        self._fill = val
        self._bmp = None

    @property
    def repetition(self):
        return self._repetition

    @repetition.setter
    def repetition(self, val):
        assert(len(val) == 2)
        self._repetition = val
        self._bmp = None

    def on_roa(self, roa):
        """ Update the ROA overlay with the new roa VA data

        roi (tuple of 4 floats): top, left, bottom, right position relative to the SEM image

        """
        phys_rect = self.cnvs.convert_roi_ratio_to_phys(roa)
        self.set_physical_sel(phys_rect)
        wx.CallAfter(self.cnvs.request_drawing_update)

    def on_left_up(self, evt):
        super(RepetitionSelectOverlay, self).on_left_up(evt)

        if self._roa:
            if self.active:
                if self.get_size() != (None, None):
                    phys_rect = self.get_physical_sel()
                    rel_rect = self.cnvs.convert_roi_phys_to_ratio(phys_rect)

                    # Update VA. We need to unsubscribe to be sure we don't received
                    # intermediary values as the VA is modified by the stream further on, and
                    # VA don't ensure the notifications are ordered (so the listener could
                    # receive the final value, and then our requested ROI value).
                    self._roa.unsubscribe(self.on_roa)
                    self._roa.value = rel_rect
                    self._roa.subscribe(self.on_roa, init=True)
                else:
                    self._roa.value = UNDEFINED_ROI

        else:
            logging.warn("Expected ROA not found!")

    def _draw_points(self, ctx):
        # Calculate the offset of the center of the buffer relative to the
        # top left op the buffer
        offset = self.cnvs.get_half_buffer_size()

        # The start and end position, in buffer coordinates. The return
        # values may extend beyond the actual buffer when zoomed in.
        b_pos = (self.cnvs.world_to_buffer(self.w_start_pos, offset) +
                 self.cnvs.world_to_buffer(self.w_end_pos, offset))
        b_pos = self._normalize(b_pos)
        # logging.debug("start and end buffer pos: %s", b_pos)

        # Calculate the width and height in buffer pixels. Again, this may
        # be wider and higher than the actual buffer.
        width = b_pos[2] - b_pos[0]
        height = b_pos[3] - b_pos[1]

        # logging.debug("width and height: %s %s", width, height)

        # Clip the start and end positions using the actual buffer size
        start_x, start_y = self.cnvs.clip_to_buffer(b_pos[:2])
        end_x, end_y = self.cnvs.clip_to_buffer(b_pos[2:4])

        # logging.debug(
        #     "clipped start and end: %s", (start_x, start_y, end_x, end_y))

        rep_x, rep_y = self.repetition

        # The step size in pixels
        step_x = width / rep_x
        step_y = height / rep_y

        if width // 3 < rep_x or height // 3 < rep_y:
            # If we cannot fit enough 3 bitmaps into either direction,
            # then we just fill a semi transparent rectangle
            logging.debug("simple fill")
            r, g, b, _ = self.colour
            ctx.set_source_rgba(r, g, b, 0.5)
            ctx.rectangle(
                start_x, start_y,
                int(end_x - start_x), int(end_y - start_y))
            ctx.fill()
            ctx.stroke()
        else:
            # check whether the cache is still valid
            cl_pos = (start_x, start_y, end_x, end_y)
            if not self._bmp or self._bmp_bpos != cl_pos:
                # Cache the image as it's quite a lot of computations
                half_step_x = step_x / 2
                half_step_y = step_y / 2

                # The number of repetitions that fits into the buffer
                # clipped selection
                buf_rep_x = int((end_x - start_x) / step_x)
                buf_rep_y = int((end_y - start_y) / step_y)

                # TODO: need to take into account shift, like drawGrid
                logging.debug("Rendering %sx%s points", buf_rep_x, buf_rep_y)

                point = img.getdotBitmap()
                point_dc = wx.MemoryDC()
                point_dc.SelectObject(point)
                point.SetMaskColour(wx.BLACK)

                horz_dc = wx.MemoryDC()
                horz_bmp = wx.EmptyBitmap(int(end_x - start_x), 3)
                horz_dc.SelectObject(horz_bmp)
                horz_dc.SetBackground(wx.BLACK_BRUSH)
                horz_dc.Clear()

                blit = horz_dc.Blit
                for i in range(buf_rep_x):
                    x = i * step_x + half_step_x
                    blit(x, 0, 3, 3, point_dc, 0, 0)

                total_dc = wx.MemoryDC()
                self._bmp = wx.EmptyBitmap(int(end_x - start_x), int(end_y - start_y))
                total_dc.SelectObject(self._bmp)
                total_dc.SetBackground(wx.BLACK_BRUSH)
                total_dc.Clear()

                blit = total_dc.Blit
                for j in range(buf_rep_y):
                    y = j * step_y + half_step_y
                    blit(0, y, int(end_x - start_x), 3, horz_dc, 0, 0)

                self._bmp.SetMaskColour(wx.BLACK)
                self._bmp_bpos = cl_pos

            self.cnvs.dc_buffer.DrawBitmapPoint(
                self._bmp,
                wx.Point(int(start_x), int(start_y)),
                useMask=True
            )

    def _draw_grid(self, ctx):
        # Calculate the offset of the center of the buffer relative to the
        # top left op the buffer
        offset = self.cnvs.get_half_buffer_size()

        # The start and end position, in buffer coordinates. The return
        # values may extend beyond the actual buffer when zoomed in.
        b_pos = (self.cnvs.world_to_buffer(self.w_start_pos, offset) +
                 self.cnvs.world_to_buffer(self.w_end_pos, offset))
        b_pos = self._normalize(b_pos)
        # logging.debug("start and end buffer pos: %s", b_pos)

        # Calculate the width and height in buffer pixels. Again, this may
        # be wider and higher than the actual buffer.
        width = b_pos[2] - b_pos[0]
        height = b_pos[3] - b_pos[1]

        # logging.debug("width and height: %s %s", width, height)

        # Clip the start and end positions using the actual buffer size
        start_x, start_y = self.cnvs.clip_to_buffer(b_pos[:2])
        end_x, end_y = self.cnvs.clip_to_buffer(b_pos[2:4])

        # logging.debug("clipped start and end: %s", (start_x, start_y, end_x, end_y))

        rep_x, rep_y = self.repetition

        # The step size in pixels
        step_x = width / rep_x
        step_y = height / rep_y

        r, g, b, _ = self.colour

        # If there are more repetitions in either direction than there
        # are pixels, just fill a semi transparent rectangle
        if width < rep_x or height < rep_y:
            ctx.set_source_rgba(r, g, b, 0.5)
            ctx.rectangle(
                start_x, start_y,
                int(end_x - start_x), int(end_y - start_y))
            ctx.fill()
        else:
            ctx.set_source_rgba(r, g, b, 0.9)
            ctx.set_line_width(1)
            # ctx.set_antialias(cairo.ANTIALIAS_DEFAULT)

            # The number of repetitions that fits into the buffer clipped
            # selection
            buf_rep_x = int(round((end_x - start_x) / step_x))
            buf_rep_y = int(round((end_y - start_y) / step_y))
            buf_shift_x = (b_pos[0] - start_x) % step_x
            buf_shift_y = (b_pos[1] - start_y) % step_y

            for i in range(1, buf_rep_x):
                ctx.move_to(start_x - buf_shift_x + i * step_x, start_y)
                ctx.line_to(start_x - buf_shift_x + i * step_x, end_y)

            for i in range(1, buf_rep_y):
                ctx.move_to(start_x, start_y - buf_shift_y + i * step_y)
                ctx.line_to(end_x, start_y - buf_shift_y + i * step_y)

            ctx.stroke()

    def draw(self, ctx, shift=(0, 0), scale=1.0):
        """ Draw the selection as a rectangle and the repetition inside of that """

        mode_cache = self.selection_mode

        if self.w_start_pos and self.w_end_pos and 0 not in self.repetition:
            ctx.save()
            if self.fill == self.FILL_POINT:
                self._draw_points(ctx)
                self.selection_mode = base.SEL_MODE_EDIT
            elif self.fill == self.FILL_GRID:
                self._draw_grid(ctx)
                self.selection_mode = base.SEL_MODE_EDIT
            ctx.restore()

        super(RepetitionSelectOverlay, self).draw(ctx, shift, scale)
        self.selection_mode = mode_cache


class LineSelectOverlay(WorldSelectOverlay):
    """ Selection overlay that allows for the selection of a line in world coordinates"""

    def __init__(self, cnvs):
        super(LineSelectOverlay, self).__init__(cnvs)
        self.edit_mode = base.EDIT_MODE_POINT

    @property
    def length(self):
        if None in (self.w_start_pos, self.w_end_pos):
            return 0
        else:
            x1, y1 = self.w_start_pos
            x2, y2 = self.w_end_pos
            return math.hypot(x2-x1, y2-y1)

    def draw(self, ctx, shift=(0, 0), scale=1.0):

        if None not in (self.w_start_pos, self.w_end_pos) and self.w_start_pos != self.w_end_pos:
            ctx.save()

            # Pixel radius of the start marker
            start_radius = 3
            arrow_size = 12

            # Important: We need to use the world positions, in order to draw everything at the
            # right scale.
            offset = self.cnvs.get_half_buffer_size()
            # Calculate buffer start and end positions
            b_pos = self.cnvs.world_to_buffer(self.w_start_pos, offset)
            b_start = (b_pos[0] - 0.5, b_pos[1] - 0.5)
            b_pos = self.cnvs.world_to_buffer(self.w_end_pos, offset)
            b_end = (b_pos[0] + 0.5, b_pos[1] + 0.5)
            self.update_from_buffer(b_start, b_end, shift + (scale,))

            # Calculate unit vector
            dx, dy = (self.w_start_pos[0] - self.w_end_pos[0],
                      self.w_start_pos[1] - self.w_end_pos[1])

            length = math.sqrt(dx*dx + dy*dy) or 0.000001
            udx, udy = dx / length, dy / length  # Normalized vector

            # Rotate over 60 and -60 degrees
            ax = udx * math.sqrt(3) / 2 - udy / 2
            ay = udx / 2 + udy * math.sqrt(3)/2
            bx = udx * math.sqrt(3)/2 + udy / 2
            by = -udx / 2 + udy * math.sqrt(3)/2

            # The two lower corners of the arrow head
            b_arrow_1 = (b_end[0] + arrow_size * ax, b_end[1] + arrow_size * ay)
            b_arrow_2 = (b_end[0] + arrow_size * bx, b_end[1] + arrow_size * by)

            # Connection point for the line at the base of the arrow
            b_arrow_con = ((b_arrow_1[0] + b_arrow_2[0]) / 2.0,
                           (b_arrow_1[1] + b_arrow_2[1]) / 2.0)

            # Calculate the connection to the start circle
            rad = math.atan2(b_start[1] - b_end[1],  b_start[0] - b_end[0])
            y_offset = start_radius * math.sin(rad)
            x_offset = start_radius * math.cos(rad)
            b_circle_con = (b_start[0] - x_offset, b_start[1] - y_offset)

            # Draws a black background for the line
            ctx.set_line_width(3)
            ctx.set_source_rgba(0, 0, 0, 0.5)
            ctx.move_to(*b_circle_con)
            ctx.line_to(*b_arrow_con)
            ctx.stroke()

            # Draw the dotted line
            ctx.set_line_width(2)
            ctx.set_dash([3])
            ctx.set_line_join(cairo.LINE_JOIN_MITER)
            ctx.set_source_rgba(*self.colour)
            ctx.move_to(*b_circle_con)
            ctx.line_to(*b_arrow_con)
            ctx.stroke()

            # Draw start circle
            ctx.set_dash([])
            ctx.set_line_width(3.5)
            ctx.set_source_rgba(0, 0, 0, 0.5)
            ctx.arc(b_start[0], b_start[1], start_radius, 0, 2 * math.pi)
            ctx.stroke_preserve()

            ctx.set_source_rgba(*self.colour)
            ctx.set_line_width(1.5)
            ctx.arc(b_start[0], b_start[1], start_radius, 0, 2*math.pi)
            ctx.stroke()

            # Draw arrow head
            ctx.set_dash([])
            ctx.set_line_width(2)
            ctx.move_to(*b_end)
            ctx.line_to(*b_arrow_1)
            ctx.line_to(*b_arrow_2)
            ctx.close_path()

            # Dark border
            ctx.set_source_rgba(0, 0, 0, 0.5)
            ctx.stroke_preserve()

            # Colour fill
            ctx.set_source_rgba(*self.colour)
            ctx.fill()

            ctx.restore()

    def on_motion(self, evt):
        """ Process drag motion if enabled, otherwise call super method so event will propagate """
        if self.active:
            self._on_motion(evt)  # Call the SelectionMixin motion handler

            if not self.dragging:
                if self.hover in (gui.HOVER_START, gui.HOVER_END):
                    self.cnvs.set_dynamic_cursor(wx.CURSOR_HAND)
                else:
                    self.cnvs.set_dynamic_cursor(wx.CURSOR_PENCIL)
            else:
                self._view_to_world()

            # Fixme: Find a way to render the selection at the full frame rate. Right now it's not
            # possible, because we are drawing directly into the buffer, which might render slowly
            # anyway. What we would want, is that a world overlay that can visually change when the
            # mouse moves, draws into the view. After the motion is done, it should be rendered into
            # buffer.
            self.cnvs.request_drawing_update()
        else:
            super(WorldSelectOverlay, self).on_motion(evt)


class SpectrumLineSelectOverlay(LineSelectOverlay, base.PixelDataMixin):

    def __init__(self, cnvs):
        super(SpectrumLineSelectOverlay, self).__init__(cnvs)
        base.PixelDataMixin.__init__(self)

        self.start_pixel = None
        self.end_pixel = None

        self._selected_line_va = None

    def connect_selection(self, selection_va):
        """ Connect the overlay to an external selection VA so it can update itself on value changes
        """
        self._selected_line_va = selection_va
        self._selected_line_va.subscribe(self._on_selection, init=True)

    def _on_selection(self, selected_line):
        """ Event handler that requests a redraw when the selected line changes """

        if (None, None) not in selected_line:
            self.start_pixel, self.end_pixel = selected_line

            v_pos = self.data_pixel_to_view(self.start_pixel)
            self.drag_v_start_pos = self.select_v_start_pos = v_pos

            v_pos = self.data_pixel_to_view(self.end_pixel)
            self.drag_v_end_pos = self.select_v_end_pos = v_pos

            self._view_to_world()
            self.cnvs.update_drawing()

    # The following code is for debugging purposes. It draws a grid visualise the data pixel

    # def draw(self, ctx, shift=(0, 0), scale=1.0):
    #     super(SpectrumLineSelectOverlay, self).draw(ctx, shift, scale)
    #
    #     ctx.set_source_rgba(*self.colour)
    #     ctx.set_line_width(0.5)
    #
    #     for i in range(self._data_resolution[0]):
    #         for j in range(self._data_resolution[1]):
    #             rect = self.pixel_to_rect((i, j), scale)
    #             ctx.rectangle(*rect)
    #             ctx.stroke()

    def on_left_down(self, evt):
        """ Start drawing a selection line if the overlay is active """

        if self.active:
            v_pos = evt.GetPositionTuple()
            if self.is_over_pixel_data(v_pos):
                LineSelectOverlay.on_left_down(self, evt)
                self._snap_to_pixel()
        else:
            super(SpectrumLineSelectOverlay, self).on_left_down(evt)

    def on_left_up(self, evt):
        """ Stop drawing a selection line if the overlay is active """

        if self.active:
            self._snap_to_pixel()
            LineSelectOverlay.on_left_up(self, evt)
        else:
            super(SpectrumLineSelectOverlay, self).on_left_up(evt)

    def _snap_to_pixel(self):
        """ Snap the current start and end view positions to the center of the closest data pixels
        """
        if self.select_v_start_pos:
            self.start_pixel = self.view_to_data_pixel(self.select_v_start_pos)
            v_pos = self.data_pixel_to_view(self.start_pixel)
            self.drag_v_start_pos = self.select_v_start_pos = v_pos
        else:
            self.start_pixel = None

        if self.select_v_end_pos:
            self.end_pixel = self.view_to_data_pixel(self.select_v_end_pos)
            v_pos = self.data_pixel_to_view(self.end_pixel)
            self.drag_v_end_pos = self.select_v_end_pos = v_pos
        else:
            self.end_pixel = None

    def on_motion(self, evt):
        """ Process drag motion if enabled, otherwise call super method so event will propagate """

        if self.active:
            v_pos = evt.GetPositionTuple()
            if self.is_over_pixel_data(v_pos):
                LineSelectOverlay.on_motion(self, evt)
            else:
                self.cnvs.reset_dynamic_cursor()
        else:
<<<<<<< HEAD
            super(LineSelectOverlay, self)._on_motion(evt)

    def update_edit(self, current_pos):
        """ Adjust the selection according to the given position and the current edit action """
        current_pos = self.cnvs.clip_to_viewport(current_pos)

        if self.edit_edge == gui.HOVER_START:
            self.v_start_pos = current_pos
            self._calc_world_pos()
        elif self.edit_edge == gui.HOVER_END:
            self.v_end_pos = current_pos
            self._calc_world_pos()

        self.cnvs.set_dynamic_cursor(wx.CURSOR_SIZENWSE)

    def stop_edit(self):
        super(LineSelectOverlay, self).stop_edit()
        self.cnvs.reset_dynamic_cursor()

    def set_line_va(self, selected_line_va):
        """ Set the line VA """
        self._selected_line = selected_line_va
        self._selected_line.subscribe(self._selection_made, init=True)

    def _selection_made(self, selected_line):
        """ Event handler that requests a redraw when the selected pixel changes """
        if selected_line is not None:
            self.w_start_pos, self.w_end_pos = selected_line
            wx.CallAfter(self.cnvs.update_drawing)
=======
            super(SpectrumLineSelectOverlay, self).on_motion(evt)
>>>>>>> db8c143c


class PixelSelectOverlay(base.WorldOverlay, base.PixelDataMixin, base.DragMixin):
    """ Selection overlay that allows the selection of a pixel in a data set """

    def __init__(self, cnvs):
        super(PixelSelectOverlay, self).__init__(cnvs)
        base.PixelDataMixin.__init__(self)
        base.DragMixin.__init__(self)

        self._selected_pixel_va = None

        self.colour = conversion.hex_to_frgba(gui.SELECTION_COLOUR, 0.5)
        self.select_color = conversion.hex_to_frgba(gui.FG_COLOUR_HIGHLIGHT, 0.5)

    def connect_selection(self, selection_va):
        self._selected_pixel_va = selection_va
        self._selected_pixel_va.subscribe(self._on_selection, init=True)

    def _on_selection(self, _):
        """ Event handler that requests a redraw when the selected line changes """
        self.cnvs.update_drawing()

    def deactivate(self):
        """ Clear the hover pixel when the overlay is deactivated """
        self._pixel_pos = None
        super(PixelSelectOverlay, self).deactivate()
        self.cnvs.update_drawing()

    # Event handlers

    def on_motion(self, evt):
        """ Update the current mouse position """

        if self.active:
            v_pos = evt.GetPositionTuple()
            base.PixelDataMixin._on_motion(self, evt)
            base.DragMixin._on_motion(self, evt)

            if self.data_properties_are_set and self.is_over_pixel_data(v_pos):
                self.cnvs.set_dynamic_cursor(wx.CROSS_CURSOR)

                # Cache the current data pixel position
                old_pixel_pos = self._pixel_pos
                self._pixel_pos = self.view_to_data_pixel(evt.GetPositionTuple())

                if self._pixel_pos != old_pixel_pos:
                    if self.is_over_pixel_data() and self.left_dragging:
                        self._selected_pixel_va.value = self._pixel_pos
                        logging.debug("Pixel %s selected", self._selected_pixel_va.value)
                    self.cnvs.update_drawing()
            else:
                self.cnvs.reset_dynamic_cursor()
        else:
            super(PixelSelectOverlay, self).on_motion(evt)

    def on_left_down(self, evt):

        if self.active:
            if self.data_properties_are_set:
                super(PixelSelectOverlay, self)._on_left_down(evt)
        else:
            super(PixelSelectOverlay, self).on_left_down(evt)

    def on_left_up(self, evt):
        """ Set the selected pixel, if a pixel position is known """

        if self.active:
            if self._pixel_pos and self.is_over_pixel_data():
                if self._selected_pixel_va.value != self._pixel_pos:
                    self._selected_pixel_va.value = self._pixel_pos
                    self.cnvs.update_drawing()
                    logging.debug("Pixel %s selected", self._selected_pixel_va.value)
            super(PixelSelectOverlay, self)._on_left_up(evt)

        # Call the super class,
        super(PixelSelectOverlay, self).on_left_up(evt)

    # END Event handlers

<<<<<<< HEAD
    def is_over_pixel_data(self):
        """ Check if the mouse cursor is over an area containing pixel data """

        if self._mouse_vpos:
            offset = self.cnvs.get_half_buffer_size()
            wpos = self.cnvs.view_to_world(self._mouse_vpos, offset)
            # FIXME: This works because world units are on a 1:1 scale with
            # physical units.
            physical_size = (self._resolution[0] * self._mpp,
                             self._resolution[1] * self._mpp)
            if 0 <= wpos[0] - self._topleft_wpos[0] <= physical_size[0]:
                if 0 <= wpos[1] - self._topleft_wpos[1] <= physical_size[1]:
                    return True

        return False

    def set_values(self, mpp, physical_center, resolution, selected_pixel_va):
        """ Set the values needed for mapping mouse positions to pixel coordinates

        :param mpp: (float) Size of the pixels in meters
        :param physical_center: (float, float) The center of the pixel data in
            physical coordinates.
        :param resolution: (int, int) The width and height of the pixel data

        """

        if len(physical_center) != 2:
            raise ValueError("Illegal values for PixelSelectOverlay")

        msg = "Setting mpp to %s, physical center to %s and resolution to %s"
        logging.debug(msg, mpp, physical_center, resolution)
        self._mpp = mpp
        self._physical_center = physical_center
        self._resolution = resolution

        self._selected_pixel = selected_pixel_va
        self._selected_pixel.subscribe(self._selection_made, init=True)

        self._calc_core_values()

    def _selection_made(self, _):
        """ Event handler that requests a redraw when the selected pixel changes """
        wx.CallAfter(self.cnvs.update_drawing)

    def values_are_set(self):
        """ Returns True if all needed values are set """
        return None not in (self._mpp,
                            self._physical_center,
                            self._resolution,
                            self._selected_pixel)

    def _calc_core_values(self):
        """ Calculate the core values that only change when the external values change. """

        if self.values_are_set():
            # Get the physical size of the external data
            physical_size = (self._resolution[0] * self._mpp,
                             self._resolution[1] * self._mpp)
            # Physical half width and height
            p_w = physical_size[0] / 2.0
            p_h = physical_size[1] / 2.0

            # Get the top left corner of the external data
            # Remember that in physical coordinates, up is positive!
            phys_topleft = (self._physical_center[0] - p_w,
                            self._physical_center[1] + p_h)

            self._topleft_wpos = self.cnvs.physical_to_world_pos(phys_topleft)

            logging.debug("Physical top left of PixelSelectOverlay: %s",
                          self._physical_center)

            # Calculate the size, in meters, of each pixel.
            # This size, together with the view's scale, will be used to
            # calculate the actual (int, int) size, before rendering
            # Note: Since the mpwu is always 1 (and will like be removed at a
            # later stage), the physical and world sizes are the same!
            self._pixel_wsize = (physical_size[0] / self._resolution[0],
                                 physical_size[1] / self._resolution[1])

    def view_to_pixel(self):
        """ Translate a view coordinate into a data pixel coordinate

        The pixel coordinates have their 0,0 origin at the top left.

        """

        if self._mouse_vpos:
            # The offset, in pixels, to the center of the world coordinates
            offset = self.cnvs.get_half_buffer_size()
            wpos = self.cnvs.view_to_world(self._mouse_vpos, offset)

            # Calculate the distance to the top left in world units
            dist = (wpos[0] - self._topleft_wpos[0],
                    wpos[1] - self._topleft_wpos[1])

            # Calculate overlay pixels, (0,0) is top left.
            self._pixel_pos = (int(dist[0] / self._mpp),
                               int(dist[1] / self._mpp))

            # lbl = "Pixel {},{}, pos {:10.8f},{:10.8f}, dist {:10.8f},{:10.8f}"
            # self.label =  lbl.format(
            #                 *(pixel + (ppx, ppy) + dist))

    def pixel_to_rect(self, pixel, scale):
        """ Return a rectangle, in buffer coordinates, describing the current
        pixel.

        :param scale: (float) The scale to draw the pixel at.
        :return: (top, left, width, height)
        """
        # First we calculate the position of the top left in buffer pixels
        # Note the Y flip again, since were going from pixel to physical
        # coordinates
        offset_x = pixel[0] * self._mpp
        offset_y = pixel[1] * self._mpp

        w_top_left = (self._topleft_wpos[0] + offset_x,
                      self._topleft_wpos[1] + offset_y)

        offset = self.cnvs.get_half_buffer_size()

        # No need for an explicit Y flip here, since `physical_to_world_pos`
        # takes care of that
        b_top_left = self.cnvs.world_to_buffer(w_top_left, offset)

        b_width = (self._pixel_wsize[0] * scale + 0.5,
                   self._pixel_wsize[1] * scale + 0.5)

        return b_top_left + b_width

    def Draw(self, ctx, shift=(0, 0), scale=1.0):
        if self._selected_pixel:
            if (self._pixel_pos and self._selected_pixel.value != self._pixel_pos and
                    self.is_over_pixel_data()):
=======
    def draw(self, ctx, shift=(0, 0), scale=1.0):
>>>>>>> db8c143c

        # If a selection VA is assigned...
        if self._selected_pixel_va:
            if (
                self._pixel_pos and
                self._selected_pixel_va.value != self._pixel_pos and
                self.is_over_pixel_data()
            ):
                rect = self.pixel_to_rect(self._pixel_pos, scale)

                if rect:
                    ctx.set_source_rgba(*self.colour)
                    ctx.rectangle(*rect)
                    ctx.fill()

            if self._selected_pixel_va.value not in (None, (None, None)):
                rect = self.pixel_to_rect(self._selected_pixel_va.value, scale)

                if rect:
                    ctx.set_source_rgba(*self.select_color)
                    ctx.rectangle(*rect)
                    ctx.fill()


class PointsOverlay(base.WorldOverlay):
    """ Overlay showing the available points and allowing the selection of one of them """

    MAX_DOT_RADIUS = 25.5
    MIN_DOT_RADIUS = 3.5

    def __init__(self, cnvs):
        super(PointsOverlay, self).__init__(cnvs)

        # A VA tracking the selected point
        self.point = None
        # The possible choices for point as a world pos => point mapping
        self.choices = {}

        self.min_dist = None

        # Appearance
        self.point_colour = conversion.hex_to_frgb(gui.FG_COLOUR_HIGHLIGHT)
        self.select_colour = conversion.hex_to_frgba(gui.FG_COLOUR_EDIT, 0.5)
        self.dot_colour = (0, 0, 0, 0.1)
        # The float radius of the dots to draw
        self.dot_size = self.MIN_DOT_RADIUS
        # None or the point over which the mouse is hovering
        self.cursor_over_point = None
        # The box over which the mouse is hovering, or None
        self.b_hover_box = None

    def set_point(self, point_va):
        """ Set the available points and connect to the given point VA """
        # Connect the provided VA to the overlay
        self.point = point_va
        self.point.subscribe(self._on_point_selected)
        self._calc_choices()
        self.cnvs.microscope_view.mpp.subscribe(self._on_mpp, init=True)

    def _on_point_selected(self, _):
        """ Update the overlay when a point has been selected """
        self.cnvs.repaint()

    def _on_mpp(self, mpp):
        """ Calculate the values dependant on the mpp attribute
        (i.e. when the zoom level of the canvas changes)
        """
        self.dot_size = max(min(self.MAX_DOT_RADIUS, self.min_dist / mpp), self.MIN_DOT_RADIUS)

    # Event Handlers

    def on_left_down(self, evt):
        super(PointsOverlay, self).on_left_down(evt)

    def on_left_up(self, evt):
        """ Set the selected point if the mouse cursor is hovering over one """
        if self.active:
            # Clear the hover when the canvas was dragged
            if self.cursor_over_point and not self.cnvs.was_dragged:
                self.point.value = self.choices[self.cursor_over_point]
                logging.debug("Point %s selected", self.point.value)
                self.cnvs.update_drawing()
            elif self.cnvs.was_dragged:
                self.cursor_over_point = None
                self.b_hover_box = None

        super(PointsOverlay, self).on_left_up(evt)

    def on_wheel(self, evt):
        """ Clear the hover when the canvas is zooming """
        if self.active:
            self.cursor_over_point = None
            self.b_hover_box = None

        super(PointsOverlay, self).on_wheel(evt)

    def on_motion(self, evt):
        """ Detect when the cursor hovers over a dot """
        if self.active:
            if not self.cnvs.left_dragging and self.choices:
                v_x, v_y = evt.GetPositionTuple()
                b_x, b_y = self.cnvs.view_to_buffer((v_x, v_y))
                offset = self.cnvs.get_half_buffer_size()

                b_hover_box = None

                for w_pos in self.choices.keys():
                    b_box_x, b_box_y = self.cnvs.world_to_buffer(w_pos, offset)

                    if abs(b_box_x - b_x) <= self.dot_size and abs(b_box_y - b_y) <= self.dot_size:
                        # Calculate box in buffer coordinates
                        b_hover_box = (b_box_x - self.dot_size,
                                       b_box_y - self.dot_size,
                                       b_box_x + self.dot_size,
                                       b_box_y + self.dot_size)
                        break

                if self.b_hover_box != b_hover_box:
                    self.b_hover_box = b_hover_box
                    self.cnvs.repaint()

            if self.cursor_over_point:
                self.cnvs.set_dynamic_cursor(wx.CURSOR_HAND)
            else:
                self.cnvs.reset_dynamic_cursor()

        super(PointsOverlay, self).on_motion(evt)

    def _calc_choices(self):
        """ Create a mapping between world coordinates and physical points

        The minimum physical distance between points is also calculated
        """

        logging.debug("Calculating choices as buffer positions")

        self.choices = {}
        min_dist = 0

        # Translate physical to buffer coordinates
        physical_points = [c for c in self.point.choices if None not in c]

        if len(physical_points) > 1:
            for p_point in physical_points:
                w_x, w_y = self.cnvs.physical_to_world_pos(p_point)
                self.choices[(w_x, w_y)] = p_point

            # normally all the points are uniformly distributed, so just need to
            # look at the distance from the first point
            p0 = physical_points[0]
            def distance(p):
                return math.hypot(p[0] - p0[0], p[1] - p0[1])
            min_dist = min(distance(p) for p in physical_points[1:])
        else:
            # can't compute the distance => pick something typical
            min_dist = 100e-9  # m

            if len(physical_points) == 1:
                w_x, w_y = self.cnvs.physical_to_world_pos(physical_points[0])
                self.choices[(w_x, w_y)] = physical_points[0]

        self.min_dist = min_dist / 2.0  # get radius

    def draw(self, ctx, shift=(0, 0), scale=1.0):

        if not self.choices or not self.active:
            return

        if self.b_hover_box:
            b_l, b_t, b_r, b_b = self.b_hover_box

        w_cursor_over = None
        offset = self.cnvs.get_half_buffer_size()

        for w_pos in self.choices.keys():
            b_x, b_y = self.cnvs.world_to_buffer(w_pos, offset)

            ctx.move_to(b_x, b_y)
            ctx.arc(b_x, b_y, self.dot_size, 0, 2*math.pi)

            # If the mouse is hovering over a dot (and we are not dragging)
            if (self.b_hover_box and (b_l <= b_x <= b_r and b_t <= b_y <= b_b) and
                    not self.cnvs.was_dragged):
                w_cursor_over = w_pos
                ctx.set_source_rgba(*self.select_colour)
            elif self.point.value == self.choices[w_pos]:
                ctx.set_source_rgba(*self.select_colour)
            else:
                ctx.set_source_rgba(*self.dot_colour)

            ctx.fill()

            ctx.arc(b_x, b_y, 2.0, 0, 2*math.pi)
            ctx.set_source_rgb(0.0, 0.0, 0.0)
            ctx.fill()

            ctx.arc(b_x, b_y, 1.5, 0, 2*math.pi)
            ctx.set_source_rgb(*self.point_colour)
            ctx.fill()

            # Draw hitboxes (for debugging purposes)
            # ctx.set_line_width(1)
            # ctx.set_source_rgb(1.0, 1.0, 1.0)

            # ctx.rectangle(b_x - self.dot_size * 0.95,
            #               b_y - self.dot_size * 0.95,
            #               self.dot_size * 1.9,
            #               self.dot_size * 1.9)

            # ctx.stroke()

        self.cursor_over_point = w_cursor_over<|MERGE_RESOLUTION|>--- conflicted
+++ resolved
@@ -702,39 +702,7 @@
             else:
                 self.cnvs.reset_dynamic_cursor()
         else:
-<<<<<<< HEAD
-            super(LineSelectOverlay, self)._on_motion(evt)
-
-    def update_edit(self, current_pos):
-        """ Adjust the selection according to the given position and the current edit action """
-        current_pos = self.cnvs.clip_to_viewport(current_pos)
-
-        if self.edit_edge == gui.HOVER_START:
-            self.v_start_pos = current_pos
-            self._calc_world_pos()
-        elif self.edit_edge == gui.HOVER_END:
-            self.v_end_pos = current_pos
-            self._calc_world_pos()
-
-        self.cnvs.set_dynamic_cursor(wx.CURSOR_SIZENWSE)
-
-    def stop_edit(self):
-        super(LineSelectOverlay, self).stop_edit()
-        self.cnvs.reset_dynamic_cursor()
-
-    def set_line_va(self, selected_line_va):
-        """ Set the line VA """
-        self._selected_line = selected_line_va
-        self._selected_line.subscribe(self._selection_made, init=True)
-
-    def _selection_made(self, selected_line):
-        """ Event handler that requests a redraw when the selected pixel changes """
-        if selected_line is not None:
-            self.w_start_pos, self.w_end_pos = selected_line
-            wx.CallAfter(self.cnvs.update_drawing)
-=======
             super(SpectrumLineSelectOverlay, self).on_motion(evt)
->>>>>>> db8c143c
 
 
 class PixelSelectOverlay(base.WorldOverlay, base.PixelDataMixin, base.DragMixin):
@@ -815,145 +783,7 @@
 
     # END Event handlers
 
-<<<<<<< HEAD
-    def is_over_pixel_data(self):
-        """ Check if the mouse cursor is over an area containing pixel data """
-
-        if self._mouse_vpos:
-            offset = self.cnvs.get_half_buffer_size()
-            wpos = self.cnvs.view_to_world(self._mouse_vpos, offset)
-            # FIXME: This works because world units are on a 1:1 scale with
-            # physical units.
-            physical_size = (self._resolution[0] * self._mpp,
-                             self._resolution[1] * self._mpp)
-            if 0 <= wpos[0] - self._topleft_wpos[0] <= physical_size[0]:
-                if 0 <= wpos[1] - self._topleft_wpos[1] <= physical_size[1]:
-                    return True
-
-        return False
-
-    def set_values(self, mpp, physical_center, resolution, selected_pixel_va):
-        """ Set the values needed for mapping mouse positions to pixel coordinates
-
-        :param mpp: (float) Size of the pixels in meters
-        :param physical_center: (float, float) The center of the pixel data in
-            physical coordinates.
-        :param resolution: (int, int) The width and height of the pixel data
-
-        """
-
-        if len(physical_center) != 2:
-            raise ValueError("Illegal values for PixelSelectOverlay")
-
-        msg = "Setting mpp to %s, physical center to %s and resolution to %s"
-        logging.debug(msg, mpp, physical_center, resolution)
-        self._mpp = mpp
-        self._physical_center = physical_center
-        self._resolution = resolution
-
-        self._selected_pixel = selected_pixel_va
-        self._selected_pixel.subscribe(self._selection_made, init=True)
-
-        self._calc_core_values()
-
-    def _selection_made(self, _):
-        """ Event handler that requests a redraw when the selected pixel changes """
-        wx.CallAfter(self.cnvs.update_drawing)
-
-    def values_are_set(self):
-        """ Returns True if all needed values are set """
-        return None not in (self._mpp,
-                            self._physical_center,
-                            self._resolution,
-                            self._selected_pixel)
-
-    def _calc_core_values(self):
-        """ Calculate the core values that only change when the external values change. """
-
-        if self.values_are_set():
-            # Get the physical size of the external data
-            physical_size = (self._resolution[0] * self._mpp,
-                             self._resolution[1] * self._mpp)
-            # Physical half width and height
-            p_w = physical_size[0] / 2.0
-            p_h = physical_size[1] / 2.0
-
-            # Get the top left corner of the external data
-            # Remember that in physical coordinates, up is positive!
-            phys_topleft = (self._physical_center[0] - p_w,
-                            self._physical_center[1] + p_h)
-
-            self._topleft_wpos = self.cnvs.physical_to_world_pos(phys_topleft)
-
-            logging.debug("Physical top left of PixelSelectOverlay: %s",
-                          self._physical_center)
-
-            # Calculate the size, in meters, of each pixel.
-            # This size, together with the view's scale, will be used to
-            # calculate the actual (int, int) size, before rendering
-            # Note: Since the mpwu is always 1 (and will like be removed at a
-            # later stage), the physical and world sizes are the same!
-            self._pixel_wsize = (physical_size[0] / self._resolution[0],
-                                 physical_size[1] / self._resolution[1])
-
-    def view_to_pixel(self):
-        """ Translate a view coordinate into a data pixel coordinate
-
-        The pixel coordinates have their 0,0 origin at the top left.
-
-        """
-
-        if self._mouse_vpos:
-            # The offset, in pixels, to the center of the world coordinates
-            offset = self.cnvs.get_half_buffer_size()
-            wpos = self.cnvs.view_to_world(self._mouse_vpos, offset)
-
-            # Calculate the distance to the top left in world units
-            dist = (wpos[0] - self._topleft_wpos[0],
-                    wpos[1] - self._topleft_wpos[1])
-
-            # Calculate overlay pixels, (0,0) is top left.
-            self._pixel_pos = (int(dist[0] / self._mpp),
-                               int(dist[1] / self._mpp))
-
-            # lbl = "Pixel {},{}, pos {:10.8f},{:10.8f}, dist {:10.8f},{:10.8f}"
-            # self.label =  lbl.format(
-            #                 *(pixel + (ppx, ppy) + dist))
-
-    def pixel_to_rect(self, pixel, scale):
-        """ Return a rectangle, in buffer coordinates, describing the current
-        pixel.
-
-        :param scale: (float) The scale to draw the pixel at.
-        :return: (top, left, width, height)
-        """
-        # First we calculate the position of the top left in buffer pixels
-        # Note the Y flip again, since were going from pixel to physical
-        # coordinates
-        offset_x = pixel[0] * self._mpp
-        offset_y = pixel[1] * self._mpp
-
-        w_top_left = (self._topleft_wpos[0] + offset_x,
-                      self._topleft_wpos[1] + offset_y)
-
-        offset = self.cnvs.get_half_buffer_size()
-
-        # No need for an explicit Y flip here, since `physical_to_world_pos`
-        # takes care of that
-        b_top_left = self.cnvs.world_to_buffer(w_top_left, offset)
-
-        b_width = (self._pixel_wsize[0] * scale + 0.5,
-                   self._pixel_wsize[1] * scale + 0.5)
-
-        return b_top_left + b_width
-
-    def Draw(self, ctx, shift=(0, 0), scale=1.0):
-        if self._selected_pixel:
-            if (self._pixel_pos and self._selected_pixel.value != self._pixel_pos and
-                    self.is_over_pixel_data()):
-=======
     def draw(self, ctx, shift=(0, 0), scale=1.0):
->>>>>>> db8c143c
 
         # If a selection VA is assigned...
         if self._selected_pixel_va:
