# -*- coding: utf-8 -*-

"""
@author: Rinze de Laat, Éric Piel, Philip Winkler, Victoria Mavrikopoulou,
         Anders Muskens, Bassim Lazem

Copyright © 2012-2022 Rinze de Laat, Éric Piel, Delmic

Handles the switch of the content of the main GUI tabs.

This file is part of Odemis.

Odemis is free software: you can redistribute it and/or modify it under the
terms of the GNU General Public License version 2 as published by the Free
Software Foundation.

Odemis is distributed in the hope that it will be useful, but WITHOUT ANY
WARRANTY; without even the implied warranty of MERCHANTABILITY or FITNESS FOR A
PARTICULAR PURPOSE. See the GNU General Public License for more details.

You should have received a copy of the GNU General Public License along with
Odemis. If not, see http://www.gnu.org/licenses/.

"""

import collections
from concurrent.futures import CancelledError
from functools import partial
import gc
import logging
import math
import numpy
import os.path
import pkg_resources
import time
import wx
# IMPORTANT: wx.html needs to be imported for the HTMLWindow defined in the XRC
# file to be correctly identified. See: http://trac.wxwidgets.org/ticket/3626
# This is not related to any particular wxPython version and is most likely permanent.
import wx.html

from odemis.gui import conf, img
from odemis.gui.comp.overlay.view import CenteredLineOverlay, HORIZONTAL_LINE, CROSSHAIR
from odemis.gui.comp.popup import show_message
from odemis.gui.cont.features import CryoFeatureController
from odemis.gui.util.wx_adapter import fix_static_text_clipping
from odemis.gui.win.acquisition import ShowChamberFileDialog
from odemis.model import getVAs, InstantaneousFuture
from odemis.util.filename import guess_pattern, create_projectname

from odemis import dataio
from odemis import model
import odemis.acq.stream as acqstream
import odemis.gui
import odemis.gui.cont.acquisition as acqcont
import odemis.gui.cont.export as exportcont
import odemis.gui.cont.streams as streamcont
import odemis.gui.cont.views as viewcont
import odemis.gui.model as guimod
import odemis.gui.util as guiutil
import odemis.gui.util.align as align
from odemis.acq import calibration, leech
from odemis.acq.align import AutoFocus
from odemis.acq.align.autofocus import GetSpectrometerFocusingDetectors
from odemis.acq.align.autofocus import Sparc2AutoFocus, Sparc2ManualFocus
from odemis.acq.align.fastem import Calibrations
from odemis.acq.move import GRID_1, LOADING, COATING, UNKNOWN, ALIGNMENT, LOADING_PATH, getCurrentGridLabel, \
    FM_IMAGING, SEM_IMAGING, GRID_2, getTargetPosition, POSITION_NAMES, THREE_BEAMS, \
    get3beamsSafePos, SAFETY_MARGIN_5DOF, cryoSwitchSamplePosition, getMovementProgress, getCurrentPositionLabel, \
    MILLING
from odemis.acq.stream import OpticalStream, SpectrumStream, TemporalSpectrumStream, \
    CLStream, EMStream, LiveStream, FIBStream, \
    ARStream, AngularSpectrumStream, CLSettingsStream, ARSettingsStream, MonochromatorSettingsStream, \
    RGBCameraStream, BrightfieldStream, RGBStream, RGBUpdatableStream, \
    ScannedTCSettingsStream, SinglePointSpectrumProjection, LineSpectrumProjection, \
    PixelTemporalSpectrumProjection, SinglePointTemporalProjection, \
    ScannedTemporalSettingsStream, SinglePointAngularProjection, PixelAngularSpectrumProjection, \
    ARRawProjection, ARPolarimetryProjection, StaticStream
from odemis.driver.actuator import ConvertStage
from odemis.gui.comp.canvas import CAN_ZOOM
from odemis.gui.comp.scalewindow import ScaleWindow
from odemis.gui.comp.viewport import MicroscopeViewport, AngularResolvedViewport, \
    PlotViewport, LineSpectrumViewport, TemporalSpectrumViewport, ChronographViewport, FastEMAcquisitionViewport, \
    FastEMOverviewViewport, AngularSpectrumViewport, ThetaViewport
from odemis.gui.conf import get_acqui_conf
from odemis.gui.conf.data import get_local_vas, get_stream_settings_config, \
    get_hw_config
from odemis.gui.conf.util import create_axis_entry
from odemis.gui.cont import settings, fastem_acq, project
from odemis.gui.cont.acquisition import CryoZLocalizationController
from odemis.gui.cont.actuators import ActuatorController
from odemis.gui.cont.microscope import SecomStateController, DelphiStateController, FastEMStateController
from odemis.gui.cont.streams import StreamController
from odemis.gui.model import TOOL_ZOOM, TOOL_ROI, TOOL_ROA, TOOL_RO_ANCHOR, \
    TOOL_POINT, TOOL_LINE, TOOL_SPOT, TOOL_ACT_ZOOM_FIT, TOOL_RULER, TOOL_LABEL, TOOL_AUTO_FOCUS, \
    TOOL_NONE, TOOL_DICHO, TOOL_FEATURE
from odemis.gui.util import call_in_wx_main, wxlimit_invocation
from odemis.gui.util.widgets import ProgressiveFutureConnector, AxisConnector, \
    ScannerFoVAdapter, VigilantAttributeConnector
from odemis.util import units, spot, limit_invocation, almost_equal
from odemis.util.dataio import data_to_static_streams, open_acquisition
from odemis.util.units import readable_str

# The constant order of the toolbar buttons
TOOL_ORDER = (TOOL_ZOOM, TOOL_ROI, TOOL_ROA, TOOL_RO_ANCHOR, TOOL_RULER, TOOL_POINT,
              TOOL_LABEL, TOOL_LINE, TOOL_SPOT, TOOL_ACT_ZOOM_FIT, TOOL_FEATURE)


class Tab(object):
    """ Small helper class representing a tab (tab button + panel) """

    def __init__(self, name, button, panel, main_frame, tab_data):
        """
        :type name: str
        :type button: odemis.gui.comp.buttons.TabButton
        :type panel: wx.Panel
        :type main_frame: odemis.gui.main_xrc.xrcfr_main
        :type tab_data: odemis.gui.model.LiveViewGUIData

        """
        logging.debug("Initialising tab %s", name)

        self.name = name
        self.button = button
        self.panel = panel
        self.main_frame = main_frame
        self.tab_data_model = tab_data
        self.highlighted = False
        self.focussed_viewport = None
        self.label = None

    def Show(self, show=True):
        self.button.SetToggle(show)
        if show:
            self._connect_22view_event()
            self._connect_interpolation_event()
            self._connect_crosshair_event()
            self._connect_pixelvalue_event()

            self.highlight(False)

        self.panel.Show(show)

    def _connect_22view_event(self):
        """ If the tab has a 2x2 view, this method will connect it to the 2x2
        view menu item (or ensure it's disabled).
        """
        if (guimod.VIEW_LAYOUT_22 in self.tab_data_model.viewLayout.choices and
            hasattr(self.tab_data_model, 'views') and
            len(self.tab_data_model.views.value) >= 4):
            def set_22_menu_check(viewlayout):
                """Called when the view layout changes"""
                is_22 = viewlayout == guimod.VIEW_LAYOUT_22
                self.main_frame.menu_item_22view.Check(is_22)

            def on_switch_22(evt):
                """Called when menu changes"""
                if self.tab_data_model.viewLayout.value == guimod.VIEW_LAYOUT_22:
                    self.tab_data_model.viewLayout.value = guimod.VIEW_LAYOUT_ONE
                else:
                    self.tab_data_model.viewLayout.value = guimod.VIEW_LAYOUT_22

            # Bind the function to the menu item, so it keeps the reference.
            # The VigilantAttribute will not unsubscribe it, until replaced.
            self.main_frame.menu_item_22view.vamethod = set_22_menu_check
            self.tab_data_model.viewLayout.subscribe(set_22_menu_check, init=True)
            # Assigning an event handler to the menu item, overrides
            # any previously assigned ones.
            self.main_frame.Bind(wx.EVT_MENU, on_switch_22, id=self.main_frame.menu_item_22view.GetId())
            self.main_frame.menu_item_22view.Enable()
        else:
            self.main_frame.menu_item_22view.Enable(False)
            self.main_frame.menu_item_22view.Check(False)
            self.main_frame.menu_item_22view.vamethod = None  # drop VA subscr.

    def _connect_interpolation_event(self):
        """ Connect the interpolation menu event to the focused view and its
        `interpolate_content` VA to the menu item
        """
        # only if there's a focussed view that we can track
        if hasattr(self.tab_data_model, 'focussedView'):

            def set_interpolation_check(fv):
                """Called when focused view changes"""
                if hasattr(fv, "interpolate_content"):
                    fv.interpolate_content.subscribe(self.main_frame.menu_item_interpolation.Check, init=True)
                    self.main_frame.menu_item_interpolation.Enable(True)
                else:
                    self.main_frame.menu_item_interpolation.Enable(False)
                    self.main_frame.menu_item_interpolation.Check(False)

            def on_switch_interpolation(evt):
                """Called when menu changes"""
                foccused_view = self.tab_data_model.focussedView.value
                # Extra check, which shouldn't be needed since if there's no
                # `interpolate_content`, this code should never be called.
                if hasattr(foccused_view, "interpolate_content"):
                    show = self.main_frame.menu_item_interpolation.IsChecked()
                    foccused_view.interpolate_content.value = show

            # Bind the function to the menu item, so it keeps the reference.
            # The VigilantAttribute will not unsubscribe it, until replaced.
            self.main_frame.menu_item_interpolation.vamethod = set_interpolation_check
            self.tab_data_model.focussedView.subscribe(set_interpolation_check, init=True)
            # Assigning an event handler to the menu item, overrides
            # any previously assigned ones.
            self.main_frame.Bind(wx.EVT_MENU, on_switch_interpolation, id=self.main_frame.menu_item_interpolation.GetId())
            self.main_frame.menu_item_interpolation.Enable()
        else:
            # If the right elements are not found, simply disable the menu item
            self.main_frame.menu_item_interpolation.Enable(False)
            self.main_frame.menu_item_interpolation.Check(False)
            self.main_frame.menu_item_interpolation.vamethod = None  # drop VA subscr.

    def _connect_crosshair_event(self):
        """ Connect the cross hair menu event to the focused view and its
        `show_crosshair` VA to the menu item
        """
        # only if there's a focussed view that we can track
        if hasattr(self.tab_data_model, 'focussedView'):

            def set_cross_check(fv):
                """Called when focused view changes"""
                if hasattr(fv, "show_crosshair"):
                    fv.show_crosshair.subscribe(self.main_frame.menu_item_cross.Check, init=True)
                    self.main_frame.menu_item_cross.Enable(True)
                else:
                    self.main_frame.menu_item_cross.Enable(False)
                    self.main_frame.menu_item_cross.Check(False)

            def on_switch_crosshair(evt):
                """Called when menu changes"""
                foccused_view = self.tab_data_model.focussedView.value
                # Extra check, which shouldn't be needed since if there's no
                # `show_crosshair`, this code should never be called.
                if hasattr(foccused_view, "show_crosshair"):
                    show = self.main_frame.menu_item_cross.IsChecked()
                    foccused_view.show_crosshair.value = show

            # Bind the function to the menu item, so it keeps the reference.
            # The VigilantAttribute will not unsubscribe it, until replaced.
            self.main_frame.menu_item_cross.vamethod = set_cross_check
            self.tab_data_model.focussedView.subscribe(set_cross_check, init=True)
            # Assigning an event handler to the menu item, overrides
            # any previously assigned ones.
            self.main_frame.Bind(wx.EVT_MENU, on_switch_crosshair, id=self.main_frame.menu_item_cross.GetId())
            self.main_frame.menu_item_cross.Enable()
        else:
            # If the right elements are not found, simply disable the menu item
            self.main_frame.menu_item_cross.Enable(False)
            self.main_frame.menu_item_cross.Check(False)
            self.main_frame.menu_item_cross.vamethod = None  # drop VA subscr.

    def _connect_pixelvalue_event(self):
        """ Connect the raw pixel value menu event to the focused view and its
        `show_pixelvalue` VA to the menu item
        """
        # only if there's a focussed view that we can track
        if hasattr(self.tab_data_model, 'focussedView'):

            def set_pixel_value_check(fv):
                """Called when focused view changes"""
                if hasattr(fv, "show_pixelvalue"):
                    fv.show_pixelvalue.subscribe(self.main_frame.menu_item_rawpixel.Check, init=True)
                    self.main_frame.menu_item_rawpixel.Enable(True)
                else:
                    self.main_frame.menu_item_rawpixel.Enable(False)
                    self.main_frame.menu_item_rawpixel.Check(False)

            def on_switch_pixel_value(evt):
                """Called when menu changes"""
                foccused_view = self.tab_data_model.focussedView.value
                # Extra check, which shouldn't be needed since if there's no
                # `show_pixelvalue`, this code should never be called.
                if hasattr(foccused_view, "show_pixelvalue"):
                    show = self.main_frame.menu_item_rawpixel.IsChecked()
                    foccused_view.show_pixelvalue.value = show

            # Bind the function to the menu item, so it keeps the reference.
            # The VigilantAttribute will not unsubscribe it, until replaced.
            self.main_frame.menu_item_rawpixel.vamethod = set_pixel_value_check
            self.tab_data_model.focussedView.subscribe(set_pixel_value_check, init=True)
            # Assigning an event handler to the menu item, overrides
            # any previously assigned ones.
            self.main_frame.Bind(wx.EVT_MENU, on_switch_pixel_value, id=self.main_frame.menu_item_rawpixel.GetId())
            self.main_frame.menu_item_rawpixel.Enable()
        else:
            # If the right elements are not found, simply disable the menu item
            self.main_frame.menu_item_rawpixel.Enable(False)
            self.main_frame.menu_item_rawpixel.Check(False)
            self.main_frame.menu_item_rawpixel.vamethod = None  # drop VA subscr.

    def Hide(self):
        self.Show(False)

    def IsShown(self):
        return self.panel.IsShown()

    def query_terminate(self):
        """
        Called to perform action prior to terminating the tab
        :return: (bool) True to proceed with termination, False for canceling
        """
        return True

    def terminate(self):
        """
        Called when the tab is not used any more
        """
        pass

    def set_label(self, label):
        """
        label (str): Text displayed at the tab selector
        """
        self.label = label
        self.button.SetLabel(label)

    def highlight(self, on=True):
        """ Put the tab in 'highlighted' mode to indicate a change has occurred """
        if self.highlighted != on:
            self.button.highlight(on)
            self.highlighted = on

    @classmethod
    def get_display_priority(cls, main_data):
        """
        Check whether the tab should be displayed for the current microscope
          configuration, and reports important it should be selected at init.
        main_data: odemis.gui.model.MainGUIData
        return (0<=int or None): the "priority", where bigger is more likely to
          be selected by default. None specifies the tab shouldn't be displayed.
        """
        raise NotImplementedError("Child must provide priority")


# Preferable autofocus values to be set when triggering autofocus in delphi
AUTOFOCUS_BINNING = (8, 8)
AUTOFOCUS_HFW = 300e-06  # m


class LocalizationTab(Tab):

    def __init__(self, name, button, panel, main_frame, main_data):
        """
        :type name: str
        :type button: odemis.gui.comp.buttons.TabButton
        :type panel: wx._windows.Panel
        :type main_frame: odemis.gui.main_xrc.xrcfr_main
        :type main_data: odemis.gui.model.MainGUIData
        """

        tab_data = guimod.CryoLocalizationGUIData(main_data)
        super(LocalizationTab, self).__init__(
            name, button, panel, main_frame, tab_data)
        self.set_label("LOCALIZATION")

        self.main_data = main_data

        # First we create the views, then the streams
        vpv = self._create_views(main_data, panel.pnl_secom_grid.viewports)

        # Order matters!
        self.view_controller = viewcont.ViewPortController(tab_data, panel, vpv)

        # Connect the view selection buttons
        buttons = collections.OrderedDict([
            (panel.btn_secom_view_all,
                (None, panel.lbl_secom_view_all)),
            (panel.btn_secom_view_tl,
                (panel.vp_secom_tl, panel.lbl_secom_view_tl)),
            (panel.btn_secom_view_tr,
                (panel.vp_secom_tr, panel.lbl_secom_view_tr)),
            (panel.btn_secom_view_bl,
                (panel.vp_secom_bl, panel.lbl_secom_view_bl)),
            (panel.btn_secom_view_br,
                (panel.vp_secom_br, panel.lbl_secom_view_br)),
        ])

        # remove the play overlay from the top view with static streams
        panel.vp_secom_tl.canvas.remove_view_overlay(panel.vp_secom_tl.canvas.play_overlay)
        panel.vp_secom_tr.canvas.remove_view_overlay(panel.vp_secom_tr.canvas.play_overlay)

        # Default view is the Live 1
        tab_data.focussedView.value = panel.vp_secom_bl.view

        self._view_selector = viewcont.ViewButtonController(
            tab_data,
            panel,
            buttons,
            panel.pnl_secom_grid.viewports
        )

        self._settingbar_controller = settings.LocalizationSettingsController(
            panel,
            tab_data
        )

        self._streambar_controller = streamcont.SecomStreamsController(
            tab_data,
            panel.pnl_secom_streams,
            view_ctrl=self.view_controller
        )

        self._acquisition_controller = acqcont.CryoAcquiController(
            tab_data, panel, self)

        self._acquired_stream_controller = streamcont.CryoAcquiredStreamsController(
            tab_data,
            feature_view=tab_data.views.value[1],
            ov_view=tab_data.views.value[0],
            stream_bar=panel.pnl_cryosecom_acquired,
            view_ctrl=self.view_controller,
            static=True,
        )

        self._feature_panel_controller = CryoFeatureController(tab_data, panel, self)
        self._zloc_controller = CryoZLocalizationController(tab_data, panel, self)
        self.tab_data_model.streams.subscribe(self._on_acquired_streams)
        self.conf = conf.get_acqui_conf()

        # Toolbar
        self.tb = panel.secom_toolbar
        for t in TOOL_ORDER:
            if t in tab_data.tool.choices:
                self.tb.add_tool(t, tab_data.tool)
        # Add fit view to content to toolbar
        self.tb.add_tool(TOOL_ACT_ZOOM_FIT, self.view_controller.fitViewToContent)
        # auto focus
        self._autofocus_f = model.InstantaneousFuture()
        self.tb.add_tool(TOOL_AUTO_FOCUS, self.tab_data_model.autofocus_active)
        self.tb.enable_button(TOOL_AUTO_FOCUS, False)
        self.tab_data_model.autofocus_active.subscribe(self._onAutofocus)
        tab_data.streams.subscribe(self._on_current_stream)
        self._streambar_controller.addFluo(add_to_view=True, play=False)

        # Will create SEM stream with all settings local
        emtvas = set()
        hwemtvas = set()

        # The sem stream is visible for enzel, but not for meteor
        if self.main_data.role == 'enzel':
            for vaname in get_local_vas(main_data.ebeam, main_data.hw_settings_config):
                if vaname in ("resolution", "dwellTime", "scale"):
                    emtvas.add(vaname)
                else:
                    hwemtvas.add(vaname)

            # This stream is used both for rendering and acquisition
            sem_stream = acqstream.SEMStream(
                "Secondary electrons",
                main_data.sed,
                main_data.sed.data,
                main_data.ebeam,
                focuser=main_data.ebeam_focus,
                hwemtvas=hwemtvas,
                hwdetvas=None,
                emtvas=emtvas,
                detvas=get_local_vas(main_data.sed, main_data.hw_settings_config)
            )

            sem_stream_cont = self._streambar_controller.addStream(sem_stream, add_to_view=True)
            sem_stream_cont.stream_panel.show_remove_btn(False)

        # Only enable the tab when the stage is at the right position
        if self.main_data.role == "enzel":
            self._stage = self.tab_data_model.main.stage
            self._allowed_targets = [THREE_BEAMS, ALIGNMENT, SEM_IMAGING]
        elif self.main_data.role == "meteor":
            # The stage is in the FM referential, but we care about the stage-bare
            # in the SEM referential to move between positions
            self._allowed_targets= [FM_IMAGING, SEM_IMAGING]
            self._stage = self.tab_data_model.main.stage_bare

        main_data.is_acquiring.subscribe(self._on_acquisition, init=True)

    @property
    def settingsbar_controller(self):
        return self._settingbar_controller

    @property
    def streambar_controller(self):
        return self._streambar_controller

    def _create_views(self, main_data, viewports):
        """
        Create views depending on the actual hardware present
        return OrderedDict: as needed for the ViewPortController
        """
        # Acquired data at the top, live data at the bottom
        vpv = collections.OrderedDict([
            (viewports[0],  # focused view
             {
                 "cls": guimod.FeatureOverviewView,
                 "stage": main_data.stage,
                 "name": "Overview",
                 "stream_classes": StaticStream,
              }),
            (viewports[1],
             {"name": "Acquired",
              "cls": guimod.FeatureView,
              "zPos": self.tab_data_model.zPos,
              "stream_classes": StaticStream,
              }),
            (viewports[2],
             {"name": "Live 1",
              "cls": guimod.FeatureView,
              "stage": main_data.stage,
              "stream_classes": LiveStream,
              }),
            (viewports[3],
             {"name": "Live 2",
              "cls": guimod.FeatureView,
              "stage": main_data.stage,
              "stream_classes": LiveStream,
              }),
        ])

        return vpv

    @call_in_wx_main
    def load_overview_data(self, data):
        # Create streams from data
        streams = data_to_static_streams(data)
        bbox = (None, None, None, None)  # ltrb in m
        for s in streams:
            s.name.value = "Overview " + s.name.value
            # Add the static stream to the streams list of the model and also to the overviewStreams to easily
            # distinguish between it and other acquired streams
            self.tab_data_model.overviewStreams.value.append(s)
            self.tab_data_model.streams.value.insert(0, s)
            self._acquired_stream_controller.showOverviewStream(s)

            # Compute the total bounding box
            try:
                s_bbox = s.getBoundingBox()
            except ValueError:
                continue  # Stream has no data (yet)
            if bbox[0] is None:
                bbox = s_bbox
            else:
                bbox = (min(bbox[0], s_bbox[0]), min(bbox[1], s_bbox[1]),
                        max(bbox[2], s_bbox[2]), max(bbox[3], s_bbox[3]))

        # Recenter to the new content only
        if bbox[0] is not None:
            self.panel.vp_secom_tl.canvas.fit_to_bbox(bbox)

        # Display the same acquired data in the chamber tab view
        chamber_tab = self.main_data.getTabByName("cryosecom_chamber")
        chamber_tab.load_overview_streams(streams)

    def reset_live_streams(self):
        """
        Clear the content of the live streams. So the streams and their settings
        are still available, but without any image.
        """
        live_streams = [stream for stream in self.tab_data_model.streams.value if isinstance(stream, LiveStream)]
        for stream in live_streams:
            if stream.raw:
                stream.raw = []
                stream.image.value = None
                stream.histogram._set_value(numpy.empty(0), force_write=True)

    def clear_acquired_streams(self):
        """
        Remove overview map streams and feature streams, both from view and panel.
        """
        self._acquired_stream_controller.clear()

    def _onAutofocus(self, active):
        if active:
            # Determine which stream is active
            try:
                self.curr_s = self.tab_data_model.streams.value[0]
            except IndexError:
                # Should not happen as the menu/icon should be disabled
                logging.info("No stream to run the autofocus")
                self.tab_data_model.autofocus_active.value = False
                return

            # run only if focuser is available
            if self.curr_s.focuser:
                emt = self.curr_s.emitter
                det = self.curr_s.detector
                self._autofocus_f = AutoFocus(det, emt, self.curr_s.focuser)
                self._autofocus_f.add_done_callback(self._on_autofocus_done)
            else:
                # Should never happen as normally the menu/icon are disabled
                logging.info("Autofocus cannot run as no hardware is available")
                self.tab_data_model.autofocus_active.value = False
        else:
            self._autofocus_f.cancel()

    def _on_autofocus_done(self, future):
        self.tab_data_model.autofocus_active.value = False

    def _on_current_stream(self, streams):
        """
        Called when the current stream changes
        """
        # Try to get the current stream
        try:
            self.curr_s = streams[0]
        except IndexError:
            self.curr_s = None

        if self.curr_s:
            self.curr_s.should_update.subscribe(self._on_stream_update, init=True)
        else:
            wx.CallAfter(self.tb.enable_button, TOOL_AUTO_FOCUS, False)

    def _on_stream_update(self, updated):
        """
        Called when the current stream changes play/pause
        Used to update the autofocus button
        """
        # TODO: just let the menu controller also update toolbar (as it also
        # does the same check for the menu entry)
        try:
            self.curr_s = self.tab_data_model.streams.value[0]
        except IndexError:
            f = None
        else:
            f = self.curr_s.focuser

        f_enable = all((updated, f))
        if not f_enable:
            self.tab_data_model.autofocus_active.value = False
        wx.CallAfter(self.tb.enable_button, TOOL_AUTO_FOCUS, f_enable)

    def _on_acquired_streams(self, streams):
        """
        Filter out deleted acquired streams (features and overview) from their respective origin
        :param streams: list(Stream) updated list of tab streams
        """
        # Get all acquired streams from features list and overview streams
        acquired_streams = set()
        for feature in self.tab_data_model.main.features.value:
            acquired_streams.update(feature.streams.value)
        acquired_streams.update(self.tab_data_model.overviewStreams.value)

        unused_streams = acquired_streams.difference(set(streams))

        for st in unused_streams:
            if st in self.tab_data_model.overviewStreams.value:
                self.tab_data_model.overviewStreams.value.remove(st)
                # Remove from chamber tab too
                chamber_tab = self.main_data.getTabByName("cryosecom_chamber")
                chamber_tab.remove_overview_stream(st)
            else:
                # Remove the stream from all the features
                for feature in self.tab_data_model.main.features.value:
                    if st in feature.streams.value:
                        feature.streams.value.remove(st)

    @call_in_wx_main
    def display_acquired_data(self, data):
        """
        Display the acquired streams on the top right view
        data (DataArray): the images/data acquired
        """
        # get the top right view port
        view = self.tab_data_model.views.value[1]
        self.tab_data_model.focussedView.value = view
        self.tab_data_model.select_current_position_feature()
        for s in data_to_static_streams(data):
            if self.tab_data_model.main.currentFeature.value:
                s.name.value = self.tab_data_model.main.currentFeature.value.name.value + " - " + s.name.value
                self.tab_data_model.main.currentFeature.value.streams.value.append(s)
            self.tab_data_model.streams.value.insert(0, s)  # TODO: let addFeatureStream do that
            self._acquired_stream_controller.showFeatureStream(s)

    def _on_acquisition(self, is_acquiring):
        # When acquiring, the tab is automatically disabled and should be left as-is
        # In particular, that's the state when moving between positions in the
        # Chamber tab, and the tab should wait for the move to be complete before
        # actually be enabled.
        if is_acquiring:
            self._stage.position.unsubscribe(self._on_stage_pos)
        else:
            self._stage.position.subscribe(self._on_stage_pos, init=True)

    def _on_stage_pos(self, pos):
        """
        Called when the stage is moved, enable the tab if position is imaging mode, disable otherwise
        :param pos: (dict str->float or None) updated position of the stage
        """
        guiutil.enable_tab_on_stage_position(self.button, self._stage, pos,
                                             self._allowed_targets,
                                             tooltip="Localization can only be performed in the three beams or SEM imaging modes")

    def terminate(self):
        super(LocalizationTab, self).terminate()
        self._stage.position.unsubscribe(self._on_stage_pos)
        # make sure the streams are stopped
        for s in self.tab_data_model.streams.value:
            s.is_active.value = False

    @classmethod
    def get_display_priority(cls, main_data):
        if main_data.role in ("enzel", "meteor"):
            return 2
        else:
            return None

    def Show(self, show=True):
        assert (show != self.IsShown())  # we assume it's only called when changed
        super(LocalizationTab, self).Show(show)

        if not show:  # if localization tab is not chosen
            # pause streams when not displayed
            self._streambar_controller.pauseStreams()


class SecomStreamsTab(Tab):
    def __init__(self, name, button, panel, main_frame, main_data):
        """
        :type name: str
        :type button: odemis.gui.comp.buttons.TabButton
        :type panel: wx._windows.Panel
        :type main_frame: odemis.gui.main_xrc.xrcfr_main
        :type main_data: odemis.gui.model.MainGUIData
        """

        tab_data = guimod.LiveViewGUIData(main_data)
        super(SecomStreamsTab, self).__init__(name, button, panel, main_frame, tab_data)
        self.set_label("STREAMS")

        self.main_data = main_data

        # First we create the views, then the streams
        vpv = self._create_views(main_data, panel.pnl_secom_grid.viewports)

        # If a time_correlator is present, there is a ROA based on the laser_mirror
        if main_data.time_correlator:
            tab_data.fovComp = main_data.laser_mirror

        # When using the confocal microscope, we don't have a real "global"
        # hardware settings. Instead, we have a mock stream with all the common
        # settings passed as local settings, and it will be "attached" to all
        # the confocal streams, which will eventually be acquired simultaneously.
        # TODO: as the ScannedFluoStream will be folded into a single
        # ScannedFluoMDStream, maybe we could directly use that stream to put
        # the settings.
        # Note: This means there is only one light power for all the confocal
        # streams, which in theory could be incorrect if multiple excitation
        # wavelengths were active simultaneously and independently. However,
        # Odemis doesn't currently supports such setup anyway, so no need to
        # complicate the GUI with a separate power setting on each stream.
        fov_adp = None
        if main_data.laser_mirror:
            # HACK: ideally, the laser_mirror would be the "scanner", but there
            # is no such concept on the basic Stream, and no "scanner_vas" either.
            # So instead, we declare it as a detector, and it works surprisingly
            # fine.
            detvas = get_local_vas(main_data.laser_mirror, main_data.hw_settings_config)
            detvas -= {"resolution", "scale"}
            conf_set_stream = acqstream.ScannerSettingsStream("Confocal shared settings",
                                      detector=main_data.laser_mirror,
                                      dataflow=None,
                                      emitter=main_data.light,
                                      detvas=detvas,
                                      emtvas=get_local_vas(main_data.light, main_data.hw_settings_config),
                                      )

            # Set some nice default values
            if conf_set_stream.power.value == 0 and hasattr(conf_set_stream.power, "range"):
                # cf StreamBarController._ensure_power_non_null()
                # Default to power = 10% (if 0)
                conf_set_stream.power.value = conf_set_stream.power.range[1] * 0.1

            # TODO: the period should always be set to the min? And not even be changed?
            if hasattr(conf_set_stream, "emtPeriod"):
                # Use max frequency
                conf_set_stream.emtPeriod.value = conf_set_stream.emtPeriod.range[0]

            tab_data.confocal_set_stream = conf_set_stream

            # Link the .zoom to "all" (1) the optical view
            fov_adp = ScannerFoVAdapter(conf_set_stream)
            for vp, v in vpv.items():
                if v.get("stream_classes") == OpticalStream:
                    v["fov_hw"] = fov_adp
                    vp.canvas.fit_view_to_next_image = False

        # Order matters!
        self.view_controller = viewcont.ViewPortController(tab_data, panel, vpv)

        # Unhide a special view for a ScannedTCSettingsStream used for FLIM
        # if a time correlator is present
        if main_data.time_correlator:
            panel.vp_flim_chronograph.Show()

        # Special overview button selection
        self.overview_controller = viewcont.OverviewController(main_data, self,
                                                               panel.vp_overview_sem.canvas,
                                                               self.panel.vp_overview_sem.view,
                                                               panel.pnl_secom_streams,
                                                               )

        # Connect the view selection buttons
        buttons = collections.OrderedDict([
            (panel.btn_secom_view_all,
                (None, panel.lbl_secom_view_all)),
            (panel.btn_secom_view_tl,
                (panel.vp_secom_tl, panel.lbl_secom_view_tl)),
            (panel.btn_secom_view_tr,
                (panel.vp_secom_tr, panel.lbl_secom_view_tr)),
            (panel.btn_secom_view_bl,
                (panel.vp_secom_bl, panel.lbl_secom_view_bl)),
            (panel.btn_secom_view_br,
                (panel.vp_secom_br, panel.lbl_secom_view_br)),
            (panel.btn_secom_overview,
                (panel.vp_overview_sem, panel.lbl_secom_overview)),
        ])
        if main_data.time_correlator:
            buttons[panel.btn_secom_view_br] = (panel.vp_flim_chronograph, panel.lbl_secom_view_br)

        self._view_selector = viewcont.ViewButtonController(
            tab_data,
            panel,
            buttons,
            panel.pnl_secom_grid.viewports
        )

        if TOOL_SPOT in tab_data.tool.choices:
            spot_stream = acqstream.SpotScannerStream("Spot", main_data.tc_detector,
                                              main_data.tc_detector.data, main_data.laser_mirror)
            tab_data.spotStream = spot_stream
            # TODO: add to tab_data.streams and move the handling to the stream controller?
            tab_data.spotPosition.subscribe(self._onSpotPosition)
            tab_data.tool.subscribe(self.on_tool_change)

        self._settingbar_controller = settings.SecomSettingsController(
            panel,
            tab_data
        )

        self._streambar_controller = streamcont.SecomStreamsController(
            tab_data,
            panel.pnl_secom_streams,
            view_ctrl=self.view_controller
        )

        # Toolbar
        self.tb = panel.secom_toolbar
        for t in TOOL_ORDER:
            if t in tab_data.tool.choices:
                self.tb.add_tool(t, tab_data.tool)
        # Add fit view to content to toolbar
        self.tb.add_tool(TOOL_ACT_ZOOM_FIT, self.view_controller.fitViewToContent)
        # auto focus
        self._autofocus_f = model.InstantaneousFuture()
        self.tb.add_tool(TOOL_AUTO_FOCUS, self.tab_data_model.autofocus_active)
        self.tb.enable_button(TOOL_AUTO_FOCUS, False)
        self.tab_data_model.autofocus_active.subscribe(self._onAutofocus)
        tab_data.streams.subscribe(self._on_current_stream)

        # To automatically play/pause a stream when turning on/off a microscope,
        # and add the stream on the first time.
        if hasattr(tab_data, 'opticalState'):
            tab_data.opticalState.subscribe(self.onOpticalState)
            if main_data.ccd:
                self._add_opt_stream = self._streambar_controller.addFluo
            elif main_data.photo_ds:
                # Use the first photo-detector in alphabetical order
                pd0 = min(main_data.photo_ds, key=lambda d: d.role)
                self._add_opt_stream = partial(self._streambar_controller.addConfocal,
                                               detector=pd0)
            else:
                logging.error("No optical detector found")

        if hasattr(tab_data, 'emState'):
            tab_data.emState.subscribe(self.onEMState)
            # decide which kind of EM stream to add by default
            if main_data.sed:
                self._add_em_stream = self._streambar_controller.addSEMSED
            elif main_data.bsd:
                self._add_em_stream = self._streambar_controller.addSEMBSD
            else:
                logging.error("No EM detector found")

        if main_data.ion_beam:
            fib_stream = acqstream.FIBStream("Fib scanner",
                                             main_data.sed,
                                             main_data.sed.data,
                                             main_data.ion_beam,
                                             )
            tab_data.fib_stream = fib_stream
            self._streambar_controller.addStream(fib_stream, add_to_view=True, visible=True, play=False)


        # Create streams before state controller, so based on the chamber state,
        # the streams will be enabled or not.
        self._ensure_base_streams()

        self._acquisition_controller = acqcont.SecomAcquiController(tab_data, panel)

        if main_data.role == "delphi":
            state_controller_cls = DelphiStateController
        else:
            state_controller_cls = SecomStateController

        self._state_controller = state_controller_cls(
            tab_data,
            panel,
            self._streambar_controller
        )

        main_data.chamberState.subscribe(self.on_chamber_state, init=True)


    @property
    def settingsbar_controller(self):
        return self._settingbar_controller

    @property
    def streambar_controller(self):
        return self._streambar_controller

    def _create_views(self, main_data, viewports):
        """
        Create views depending on the actual hardware present
        return OrderedDict: as needed for the ViewPortController
        """

        # If both SEM and Optical are present (= SECOM & DELPHI)
        if main_data.ebeam and main_data.light:

            logging.info("Creating combined SEM/Optical viewport layout")
            vpv = collections.OrderedDict([
                (viewports[0],  # focused view
                 {"name": "Optical",
                  "stage": main_data.stage,
                  "stream_classes": OpticalStream,
                  }),
                (viewports[1],
                 {"name": "SEM",
                  # centered on content, even on Delphi when POS_COR used to
                  # align on the optical streams
                  "cls": guimod.ContentView,
                  "stage": main_data.stage,
                  "stream_classes": EMStream
                  }),
                (viewports[2],
                 {"name": "Combined 1",
                  "stage": main_data.stage,
                  "stream_classes": (EMStream, OpticalStream),
                  }),
            ])

            if main_data.time_correlator:
                vpv[viewports[4]] = {
                  "name": "FLIM",
                  "stage": main_data.stage,
                  "stream_classes": (ScannedTCSettingsStream,),
                  }

            else:
                vpv[viewports[3]] = {
                  "name": "Combined 2",
                  "stage": main_data.stage,
                  "stream_classes": (EMStream, OpticalStream),
                 }

        # If SEM only: all SEM
        # Works also for the Sparc, as there is no other emitter, and we don't
        # need to display anything else anyway
        elif main_data.ebeam and not main_data.light:
            logging.info("Creating SEM only viewport layout")
            vpv = collections.OrderedDict()
            for i, viewport in enumerate(viewports[:4]):
                vpv[viewport] = {"name": "SEM %d" % (i + 1),
                                 "stage": main_data.stage,
                                 "stream_classes": EMStream,
                                 }

        # If Optical only: all optical
        elif not main_data.ebeam and main_data.light:
            logging.info("Creating Optical only viewport layout")
            vpv = collections.OrderedDict()
            for i, viewport in enumerate(viewports[:4]):
                vpv[viewport] = {"name": "Optical %d" % (i + 1),
                                 "stage": main_data.stage,
                                 "stream_classes": OpticalStream,
                                 }
        else:
            logging.warning("No known microscope configuration, creating 4 "
                            "generic views")
            vpv = collections.OrderedDict()
            for i, viewport in enumerate(viewports[:4]):
                vpv[viewport] = {
                    "name": "View %d" % (i + 1),
                    "stage": main_data.stage,
                    "stream_classes": None,  # everything
                }

        # Insert a Chamber viewport into the lower left position if a chamber camera is present
        if main_data.chamber_ccd and main_data.chamber_light:
            logging.debug("Inserting Chamber viewport")
            vpv[viewports[2]] = {
                "name": "Chamber",
                "stream_classes": (RGBCameraStream, BrightfieldStream),
            }

        # If there are 6 viewports, we'll assume that the last one is an overview camera stream
        if len(viewports) == 6:
            logging.debug("Inserting Overview viewport")
            vpv[viewports[5]] = {
                "cls": guimod.FixedOverviewView,
                "name": "Overview",
                "stage": main_data.stage,
                "stream_classes": (RGBUpdatableStream, RGBCameraStream, BrightfieldStream),
            }

        # Add connection to SEM hFoV if possible (on SEM-only views)
        if main_data.ebeamControlsMag:
            for vp, v in vpv.items():
                if v.get("stream_classes") == EMStream:
                    v["fov_hw"] = main_data.ebeam
                    vp.canvas.fit_view_to_next_image = False

        if main_data.ion_beam:
            vpv[viewports[3]] = {
                "name" : "FIB",
                "stream_classes": FIBStream,
                "stage": main_data.stage,
            }

        return vpv

    def _onSpotPosition(self, pos):
        """
        Called when the spot position is changed (via the overlay)
        """
        if None not in pos:
            assert len(pos) == 2
            assert all(0 <= p <= 1 for p in pos)
            # Just use the same value for LT and RB points
            self.tab_data_model.spotStream.roi.value = (pos + pos)
            logging.debug("Updating spot stream roi to %s", self.tab_data_model.spotStream.roi.value)

    def _onAutofocus(self, active):
        # Determine which stream is active
        if active:
            try:
                self.curr_s = self.tab_data_model.streams.value[0]
            except IndexError:
                # Should not happen as the menu/icon should be disabled
                logging.info("No stream to run the autofocus")
                self.tab_data_model.autofocus_active.value = False
                return

            # run only if focuser is available
            if self.curr_s.focuser:
                # TODO: maybe this can be done in a less hard-coded way
                self.orig_hfw = None
                self.orig_binning = None
                self.orig_exposureTime = None
                init_focus = None
                emt = self.curr_s.emitter
                det = self.curr_s.detector
                # Set binning to 8 in case of optical focus to avoid high SNR
                # and limit HFW in case of ebeam focus to avoid extreme brightness.
                # Also apply ACB before focusing in case of ebeam focus.
                if self.curr_s.focuser.role == "ebeam-focus" and self.main_data.role == "delphi":
                    self.orig_hfw = emt.horizontalFoV.value
                    emt.horizontalFoV.value = min(self.orig_hfw, AUTOFOCUS_HFW)
                    f = det.applyAutoContrastBrightness()
                    f.result()
                    # Use the good initial focus value if known
                    init_focus = self._state_controller.good_focus

                    # TODO: for the DELPHI, it should also be possible to use the
                    # opt_focus value from calibration as a "good value"
                else:
                    if model.hasVA(det, "binning"):
                        self.orig_binning = det.binning.value
                        det.binning.value = max(self.orig_binning, AUTOFOCUS_BINNING)
                        if model.hasVA(det, "exposureTime"):
                            self.orig_exposureTime = det.exposureTime.value
                            bin_ratio = numpy.prod(self.orig_binning) / numpy.prod(det.binning.value)
                            expt = self.orig_exposureTime * bin_ratio
                            det.exposureTime.value = det.exposureTime.clip(expt)

                self._autofocus_f = AutoFocus(det, emt, self.curr_s.focuser, good_focus=init_focus)
                self._autofocus_f.add_done_callback(self._on_autofocus_done)
            else:
                # Should never happen as normally the menu/icon are disabled
                logging.info("Autofocus cannot run as no hardware is available")
                self.tab_data_model.autofocus_active.value = False
        else:
            self._autofocus_f.cancel()

    def _on_autofocus_done(self, future):
        self.tab_data_model.autofocus_active.value = False
        if self.orig_hfw is not None:
            self.curr_s.emitter.horizontalFoV.value = self.orig_hfw
        if self.orig_binning is not None:
            self.curr_s.detector.binning.value = self.orig_binning
        if self.orig_exposureTime is not None:
            self.curr_s.detector.exposureTime.value = self.orig_exposureTime

    def _on_current_stream(self, streams):
        """
        Called when some VAs affecting the current stream change
        """
        # Try to get the current stream
        try:
            self.curr_s = streams[0]
        except IndexError:
            self.curr_s = None

        if self.curr_s:
            self.curr_s.should_update.subscribe(self._on_stream_update, init=True)
        else:
            wx.CallAfter(self.tb.enable_button, TOOL_AUTO_FOCUS, False)

    def _on_stream_update(self, updated):
        """
        Called when the current stream changes play/pause
        Used to update the autofocus button
        """
        # TODO: just let the menu controller also update toolbar (as it also
        # does the same check for the menu entry)
        try:
            self.curr_s = self.tab_data_model.streams.value[0]
        except IndexError:
            f = None
        else:
            f = self.curr_s.focuser

        f_enable = all((updated, f))
        if not f_enable:
            self.tab_data_model.autofocus_active.value = False
        wx.CallAfter(self.tb.enable_button, TOOL_AUTO_FOCUS, f_enable)

    def terminate(self):
        super(SecomStreamsTab, self).terminate()
        # make sure the streams are stopped
        for s in self.tab_data_model.streams.value:
            s.is_active.value = False

    def _ensure_base_streams(self):
        """
        Make sure there is at least one optical and one SEM stream present
        """
        if hasattr(self.tab_data_model, 'opticalState'):
            has_opt = any(isinstance(s, acqstream.OpticalStream)
                          for s in self.tab_data_model.streams.value)
            if not has_opt:
                # We don't forbid to remove it, as for the user it can be easier
                # to remove than change all the values
                self._add_opt_stream(add_to_view=True, play=False)

        if hasattr(self.tab_data_model, 'emState'):
            has_sem = any(isinstance(s, acqstream.EMStream)
                          for s in self.tab_data_model.streams.value)
            if not has_sem:
                stream_cont = self._add_em_stream(add_to_view=True, play=False)
                stream_cont.stream_panel.show_remove_btn(False)

    @call_in_wx_main
    def on_chamber_state(self, state):
        if state == guimod.CHAMBER_PUMPING:
            # Ensure we still have both optical and SEM streams
            self._ensure_base_streams()

    # TODO: move to stream controller?
    # => we need to update the state of optical/sem when the streams are play/paused
    # Listen to this event to just add (back) a stream if none is left when turning on?
    def onOpticalState(self, state):
        if state == guimod.STATE_ON:
            # Pick the last optical stream that played (.streams is ordered)
            for s in self.tab_data_model.streams.value:
                if isinstance(s, acqstream.OpticalStream):
                    opts = s
                    break
            else: # Could happen if the user has deleted all the optical streams
                sp = self._add_opt_stream(add_to_view=True)
                opts = sp.stream

            self._streambar_controller.resumeStreams({opts})
            # focus the view
            self.view_controller.focusViewWithStream(opts)
        else:
            self._streambar_controller.pauseStreams(acqstream.OpticalStream)

    def onEMState(self, state):
        if state == guimod.STATE_ON:
            # Use the last SEM stream played
            for s in self.tab_data_model.streams.value:
                if isinstance(s, acqstream.EMStream):
                    sems = s
                    break
            else:  # Could happen if the user has deleted all the EM streams
                sp = self._add_em_stream(add_to_view=True)
                sp.show_remove_btn(False)
                sems = sp.stream

            self._streambar_controller.resumeStreams({sems})
            # focus the view
            self.view_controller.focusViewWithStream(sems)
        else:
            self._streambar_controller.pauseStreams(acqstream.EMStream)

    def Show(self, show=True):
        assert (show != self.IsShown()) # we assume it's only called when changed
        super(SecomStreamsTab, self).Show(show)

        # pause streams when not displayed
        if not show:
            self._streambar_controller.pauseStreams()

    @classmethod
    def get_display_priority(cls, main_data):
        # For SECOM/DELPHI and all simple microscopes
        if main_data.role in ("enzel", "meteor"):
            return None
        elif main_data.role in ("secom", "delphi", "sem", "optical"):
            return 2
        else:
            return None

    def on_tool_change(self, tool):
        """ Ensure spot position is always defined when using the spot """
        if tool == TOOL_SPOT:
            # Put the spot position at a "good" place if not yet defined
            if self.tab_data_model.spotPosition.value == (None, None):
                roa = self.tab_data_model.roa.value
                if roa == acqstream.UNDEFINED_ROI:
                    # If no ROA => just at the center of the FoV
                    pos = (0.5, 0.5)
                else:  # Otherwise => in the center of the ROI
                    pos = ((roa[0] + roa[2]) / 2, (roa[1] + roa[3]) / 2)

                self.tab_data_model.spotPosition.value = pos
            # TODO: reset the spot position as defined in the spec?
            # Too much reset for the user and not really helpful?


class SparcAcquisitionTab(Tab):
    def __init__(self, name, button, panel, main_frame, main_data):
        tab_data = guimod.SparcAcquisitionGUIData(main_data)
        super(SparcAcquisitionTab, self).__init__(name, button, panel, main_frame, tab_data)
        self.set_label("ACQUISITION")

        # Create the streams (first, as SEM viewport needs SEM concurrent stream):
        # * SEM (survey): live stream displaying the current SEM view (full FoV)
        # * Spot SEM: live stream to set e-beam into spot mode
        # * SEM (concurrent): SEM stream used to store SEM settings for final acquisition.
        #           That's tab_data.semStream
        # When one new stream is added, it actually creates two streams:
        # * XXXSettingsStream: for the live view and the settings
        # * MDStream: for the acquisition (view)

        # Only put the VAs that do directly define the image as local, everything
        # else should be global. The advantage is double: the global VAs will
        # set the hardware even if another stream (also using the e-beam) is
        # currently playing, and if the VAs are changed externally, the settings
        # will be displayed correctly (and not reset the values on next play).
        emtvas = set()
        hwemtvas = set()
        for vaname in get_local_vas(main_data.ebeam, main_data.hw_settings_config):
            if vaname in ("resolution", "dwellTime", "scale"):
                emtvas.add(vaname)
            else:
                hwemtvas.add(vaname)

        # This stream is used both for rendering and acquisition
        sem_stream = acqstream.SEMStream(
            "Secondary electrons survey",
            main_data.sed,
            main_data.sed.data,
            main_data.ebeam,
            focuser=main_data.ebeam_focus,
            hwemtvas=hwemtvas,
            hwdetvas=None,
            emtvas=emtvas,
            detvas=get_local_vas(main_data.sed, main_data.hw_settings_config)
        )

        # Check the settings are proper for a survey stream (as they could be
        # left over from spot mode)
        # => full FoV + not too low scale + not too long dwell time
        if hasattr(sem_stream, "emtDwellTime"):
            if sem_stream.emtDwellTime.value > 100e-6:
                sem_stream.emtDwellTime.value = sem_stream.emtDwellTime.clip(10e-6)
        if hasattr(sem_stream, "emtScale"):
            if any(s > 16  for s in sem_stream.emtScale.value):
                sem_stream.emtScale.value = sem_stream.emtScale.clip((16, 16))
            sem_scale = sem_stream.emtScale.value
        else:
            sem_scale = 1, 1
        if hasattr(sem_stream, "emtResolution"):
            max_res = sem_stream.emtResolution.range[1]
            res = max_res[0] // sem_scale[0], max_res[1] // sem_scale[1]
            sem_stream.emtResolution.value = sem_stream.emtResolution.clip(res)

        tab_data.acquisitionStreams.add(sem_stream)  # it should also be saved

        tab_data.fovComp = main_data.ebeam
        # This stream is a bit tricky, because it will play (potentially)
        # simultaneously as another one, and it changes the SEM settings at
        # play and pause.
        # The stream controller takes care of turning on/off the stream when
        # another stream needs it, or the tool mode selects it.
        spot_stream = acqstream.SpotSEMStream("Spot", main_data.sed,
                                              main_data.sed.data, main_data.ebeam)
        tab_data.spotStream = spot_stream
        # TODO: add to tab_data.streams and move the handling to the stream controller?
        tab_data.spotPosition.subscribe(self._onSpotPosition)

        # TODO: when there is an active monochromator stream, copy its dwell time
        # to the spot stream (so that the dwell time is correct). Otherwise, use
        # 0.1s dwell time for the spot stream (affects only the refreshing of
        # position). => The goal is just to reset the dwell time after monochromator
        # is paused? There are easier ways.

        # the SEM acquisition simultaneous to the CCDs
        semcl_stream = acqstream.SEMStream(
            "Secondary electrons concurrent",
            main_data.sed,
            main_data.sed.data,
            main_data.ebeam
        )
        tab_data.semStream = semcl_stream
        tab_data.roa = semcl_stream.roi
        # Force the ROA to be defined by the user on first use
        tab_data.roa.value = acqstream.UNDEFINED_ROI

        tab_data.driftCorrector = leech.AnchorDriftCorrector(semcl_stream.emitter,
                                                             semcl_stream.detector)

        # drift correction is disabled until a ROI is selected
        tab_data.driftCorrector.roi.value = acqstream.UNDEFINED_ROI
        # Set anchor region dwell time to the same value as the SEM survey
        sem_stream.emtDwellTime.subscribe(self._copyDwellTimeToAnchor, init=True)

        # Add the SEM stream to the view
        tab_data.streams.value.append(sem_stream)
        # To make sure the spot mode is stopped when the tab loses focus
        tab_data.streams.value.append(spot_stream)

        viewports = panel.pnl_sparc_grid.viewports

        tab_data.streams.subscribe(self._arrangeViewports, init=True)

        for vp in viewports[:4]:
            assert(isinstance(vp, (MicroscopeViewport, PlotViewport, TemporalSpectrumViewport)))

        # Connect the views
        # TODO: make them different depending on the hardware available?
        #       If so, to what? Does having multiple SEM views help?
        vpv = collections.OrderedDict([
            (viewports[0],
             {"name": "SEM",
              "cls": guimod.ContentView,  # Center on content (instead of stage)
              "stage": main_data.stage,
              "stream_classes": (EMStream, CLSettingsStream),
              }),
            (viewports[1],
             {"name": "Angle-resolved",
              "stream_classes": ARSettingsStream,
              }),
            (viewports[2],
             {"name": "Spectrum",
              "stream_classes": SpectrumStream,
              }),
        ])

        # Depending on HW choose which viewport should initialized. We don't initialize viewports
        # which will never be needed.
        # For the 2x2 view, we need at least 4 viewports, so in case we don't have enough viewports,
        # we fill it up by default with a monochromator viewport
        if main_data.streak_ccd:
            vpv[viewports[3]] = {
                "name": "Temporal Spectrum",
                "stream_classes": TemporalSpectrumStream,
            }
            viewport_br = panel.vp_sparc_ts
        if main_data.isAngularSpectrumSupported():
            vpv[viewports[5]] = {
                "name": "AR Spectrum",
                "stream_classes": AngularSpectrumStream,
            }
            viewport_br = panel.vp_sparc_as
        if main_data.monochromator or len(vpv) < 4:
            vpv[viewports[4]] = {
                "name": "Monochromator",
                "stream_classes": (MonochromatorSettingsStream, ScannedTemporalSettingsStream),
            }
            viewport_br = panel.vp_sparc_br

        # Hide the viewports which are not at the bottom-right at init
        for vp in (panel.vp_sparc_ts, panel.vp_sparc_as, panel.vp_sparc_br):
            vp.Shown = vp is viewport_br

        # Add connection to SEM hFoV if possible
        if main_data.ebeamControlsMag:
            vpv[viewports[0]]["fov_hw"] = main_data.ebeam
            viewports[0].canvas.fit_view_to_next_image = False

        self.view_controller = viewcont.ViewPortController(tab_data, panel, vpv)

        # Connect the view selection buttons
        buttons = collections.OrderedDict([
            (
                panel.btn_sparc_view_all,
                (None, panel.lbl_sparc_view_all)),
            (
                panel.btn_sparc_view_tl,
                (panel.vp_sparc_tl, panel.lbl_sparc_view_tl)),
            (
                panel.btn_sparc_view_tr,
                (panel.vp_sparc_tr, panel.lbl_sparc_view_tr)),
            (
                panel.btn_sparc_view_bl,
                (panel.vp_sparc_bl, panel.lbl_sparc_view_bl)),
            (
                panel.btn_sparc_view_br,
                (viewport_br, panel.lbl_sparc_view_br)),
        ])

        self._view_selector = viewcont.ViewButtonController(tab_data, panel, buttons, viewports)

        # Toolbar
        self.tb = self.panel.sparc_acq_toolbar
        for t in TOOL_ORDER:
            if t in tab_data.tool.choices:
                self.tb.add_tool(t, tab_data.tool)
        self.tb.add_tool(TOOL_ACT_ZOOM_FIT, self.view_controller.fitViewToContent)
        # TODO: autofocus tool if there is an ebeam-focus

        tab_data.tool.subscribe(self.on_tool_change)

        # Create Stream Bar Controller
        self._stream_controller = streamcont.SparcStreamsController(
            tab_data,
            panel.pnl_sparc_streams,
            ignore_view=True,  # Show all stream panels, independent of any selected viewport
            view_ctrl=self.view_controller,
        )

        # The sem stream is always visible, so add it by default
        sem_stream_cont = self._stream_controller.addStream(sem_stream, add_to_view=True)
        sem_stream_cont.stream_panel.show_remove_btn(False)
        sem_stream_cont.stream_panel.show_visible_btn(False)

        # FIXME
        # Display on the SEM live stream panel, the extra settings of the SEM concurrent stream
        # * Drift correction period
        # * Probe current activation & period (if supported)
        # * Scan stage (if supported)
        self.dc_period_ent = sem_stream_cont.add_setting_entry(
            "dcPeriod",
            tab_data.driftCorrector.period,
            None,  # component
            get_stream_settings_config()[acqstream.SEMStream]["dcPeriod"]
        )
        tab_data.driftCorrector.roi.subscribe(self._on_dc_roi, init=True)

        if main_data.pcd:
            # Create a "leech" that we can add/remove to the SEM stream
            self._pcd_acquirer = leech.ProbeCurrentAcquirer(main_data.pcd, main_data.pcd_sel)
            self.pcd_active_ent = sem_stream_cont.add_setting_entry(
                "pcdActive",
                tab_data.pcdActive,
                None,  # component
                get_stream_settings_config()[acqstream.SEMStream]["pcdActive"]
            )
            self.pcdperiod_ent = sem_stream_cont.add_setting_entry(
                "pcdPeriod",
                self._pcd_acquirer.period,
                None,  # component
                get_stream_settings_config()[acqstream.SEMStream]["pcdPeriod"]
            )
            # Drop the top border from the period entry to get it closer
            for si in sem_stream_cont.stream_panel.gb_sizer.GetChildren():
                if si.GetWindow() in (self.pcdperiod_ent.lbl_ctrl, self.pcdperiod_ent.value_ctrl):
                    si.Flag &= ~wx.TOP
            tab_data.pcdActive.subscribe(self._on_pcd_active, init=True)

        # add "Use scan stage" check box if scan_stage is present
        sstage = main_data.scan_stage
        if sstage:
            # Move the scan stage to the center (so that scan has maximum range)
            ssaxes = sstage.axes
            posc = {"x": sum(ssaxes["x"].range) / 2,
                    "y": sum(ssaxes["y"].range) / 2}
            sstage.moveAbs(posc)

            self.scan_stage_ent = sem_stream_cont.add_setting_entry(
                "useScanStage",
                tab_data.useScanStage,
                None,  # component
                get_stream_settings_config()[acqstream.SEMStream]["useScanStage"]
            )

            # Draw the limits on the SEM view
            tab_data.useScanStage.subscribe(self._on_use_scan_stage, init=True)
            roi = (ssaxes["x"].range[0] - posc["x"],
                   ssaxes["y"].range[0] - posc["y"],
                   ssaxes["x"].range[1] - posc["x"],
                   ssaxes["y"].range[1] - posc["y"])
            panel.vp_sparc_tl.set_stage_limits(roi)

        # On the sparc-simplex, there is no alignment tab, so no way to check
        # the CCD temperature. => add it at the bottom of the SEM stream
        if main_data.role == "sparc-simplex" and model.hasVA(main_data.spectrometer, "temperature"):
            self._ccd_temp_ent = sem_stream_cont.add_setting_entry(
                "ccdTemperature",
                main_data.spectrometer.temperature,
                main_data.spectrometer,
                get_stream_settings_config()[acqstream.SEMStream]["ccdTemperature"]
            )

        main_data.is_acquiring.subscribe(self.on_acquisition)

        self._acquisition_controller = acqcont.SparcAcquiController(
            tab_data,
            panel,
            self._stream_controller
        )

        # Force SEM view fit to content when magnification is updated
        if not main_data.ebeamControlsMag:
            main_data.ebeam.magnification.subscribe(self._onSEMMag)

    @property
    def streambar_controller(self):
        return self._stream_controller

    @property
    def acquisition_controller(self):
        return self._acquisition_controller

    def _arrangeViewports(self, streams):
        """
        Called when the .streams is updated, when a new stream is playing. The .streams is reordered every
        time a new stream is playing. Playing stream becomes the first in the list.
        It picks the last playing stream between the TemporalSpectrumStream and the AngularSpectrumStream.
        """
        # Check if there is one of the stream that matters
        for s in streams:
            if isinstance(s, TemporalSpectrumStream):
                br_view = self.panel.vp_sparc_ts.view
                break
            elif isinstance(s, AngularSpectrumStream):
                br_view = self.panel.vp_sparc_as.view
                break
            elif isinstance(s, (MonochromatorSettingsStream, ScannedTemporalSettingsStream)):  # Monochromator/Time-correlator
                br_view = self.panel.vp_sparc_br.view
                break
        else:  # No need to care
            return

        # Switch the last view to the most fitting one
        self.tab_data_model.visible_views.value[3] = br_view

    def on_tool_change(self, tool):
        """ Ensure spot position is always defined when using the spot """
        if tool == TOOL_SPOT:
            # Put the spot position at a "good" place if not yet defined
            if self.tab_data_model.spotPosition.value == (None, None):
                roa = self.tab_data_model.semStream.roi.value
                if roa == acqstream.UNDEFINED_ROI:
                    # If no ROA => just at the center of the FoV
                    pos = (0.5, 0.5)
                else:  # Otherwise => in the center of the ROI
                    pos = ((roa[0] + roa[2]) / 2, (roa[1] + roa[3]) / 2)

                self.tab_data_model.spotPosition.value = pos
            # TODO: reset the spot position as defined in the spec?
            # Too much reset for the user and not really helpful?

    def _onSpotPosition(self, pos):
        """
        Called when the spot position is changed (via the overlay)
        """
        if None not in pos:
            assert len(pos) == 2
            assert all(0 <= p <= 1 for p in pos)
            # Just use the same value for LT and RB points
            self.tab_data_model.spotStream.roi.value = (pos + pos)

    def _onSEMMag(self, mag):
        """
        Called when user enters a new SEM magnification
        """
        # Restart the stream and fit view to content when we get a new image
        cur_stream = self.tab_data_model.streams.value[0]
        ebeam = self.tab_data_model.main.ebeam
        if cur_stream.is_active.value and cur_stream.emitter is ebeam:
            # Restarting is nice because it will get a new image faster, but
            # the main advantage is that it avoids receiving one last image
            # with the old magnification, which would confuse fit_view_to_next_image.
            cur_stream.is_active.value = False
            cur_stream.is_active.value = True
        self.panel.vp_sparc_tl.canvas.fit_view_to_next_image = True

    def on_acquisition(self, is_acquiring):
        # TODO: Make sure nothing can be modified during acquisition

        self.tb.enable(not is_acquiring)
        self.panel.vp_sparc_tl.Enable(not is_acquiring)
        # TODO: Leave the canvas accessible, but only forbid moving the stage and
        # if the mpp changes, do not update the horizontalFoV of the e-beam.
        # For now, as a hack, we re-enable the legend to allow changing the merge
        # ratio between SEM and CL.
        if is_acquiring:
            self.panel.vp_sparc_tl.bottom_legend.Enable(True)

        self.panel.btn_sparc_change_file.Enable(not is_acquiring)

    def _copyDwellTimeToAnchor(self, dt):
        """
        Use the sem stream dwell time as the anchor dwell time
        """
        self.tab_data_model.driftCorrector.dwellTime.value = dt

    @call_in_wx_main
    def _on_pcd_active(self, active):
        acq_leeches = self.tab_data_model.semStream.leeches
        if active:
            # ensure the leech is present
            if self._pcd_acquirer not in acq_leeches:
                acq_leeches.append(self._pcd_acquirer)
        else:
            # ensure the leech is not present
            try:
                acq_leeches.remove(self._pcd_acquirer)
            except ValueError:
                pass

        self.pcdperiod_ent.lbl_ctrl.Enable(active)
        self.pcdperiod_ent.value_ctrl.Enable(active)

    def _on_use_scan_stage(self, use):
        if use:
            self.panel.vp_sparc_tl.show_stage_limit_overlay()
        else:
            self.panel.vp_sparc_tl.hide_stage_limit_overlay()

    @call_in_wx_main
    def _on_dc_roi(self, roi):
        """
        Called when the Anchor region changes.
        Used to enable/disable the drift correction period control
        """
        enabled = (roi != acqstream.UNDEFINED_ROI)
        self.dc_period_ent.lbl_ctrl.Enable(enabled)
        self.dc_period_ent.value_ctrl.Enable(enabled)

        # The driftCorrector should be a leech iif drift correction is enabled
        dc = self.tab_data_model.driftCorrector
        sems = self.tab_data_model.semStream
        if enabled:
            if dc not in sems.leeches:
                self.tab_data_model.semStream.leeches.append(dc)
        else:
            try:
                sems.leeches.remove(dc)
            except ValueError:
                pass  # It was already not there

    def Show(self, show=True):
        assert (show != self.IsShown())  # we assume it's only called when changed
        super(SparcAcquisitionTab, self).Show(show)

        # pause streams when not displayed
        if not show:
            self._stream_controller.pauseStreams()
            # Also stop the spot mode (as it's not useful for the spot mode to
            # restart without any stream playing when coming back, and special
            # care would be needed to restart the spotStream in this case)
            if self.tab_data_model.tool.value == TOOL_SPOT:
                self.tab_data_model.tool.value = TOOL_NONE

    def terminate(self):
        # make sure the streams are stopped
        for s in self.tab_data_model.streams.value:
            s.is_active.value = False

    @classmethod
    def get_display_priority(cls, main_data):
        # For SPARCs
        if main_data.role in ("sparc-simplex", "sparc", "sparc2"):
            return 1
        else:
            return None


class FastEMAcquisitionTab(Tab):
    def __init__(self, name, button, panel, main_frame, main_data):
        """
        FASTEM acquisition tab for calibrating the system and acquiring regions of
        acquisition (ROAs), which are organized in projects.

        During creation, the following controllers are created:

        ViewPortController
          Processes the given viewports by creating views for them, and
          assigning them to their viewport.

        CalibrationController
          Manages the calibration step 1 for all scintillators.
        CalibrationRegions2Controller
          Manages the calibration step 2 for dark offset/digital gain correction
          per scintillator.
        CalibrationRegions3Controller
          Manages the calibration step 3 for single field corrections
          per scintillator.

        SettingsController
          Manages the dwell time for the acquisition.

        ProjectListController
          Manages the projects.

        AcquisitionController
          Takes care of what happens after the "Start" button is pressed,
          calls functions of the acquisition manager.
        """

        tab_data = guimod.FastEMAcquisitionGUIData(main_data)
        super(FastEMAcquisitionTab, self).__init__(name, button, panel, main_frame, tab_data)
        self.set_label("ACQUISITION")

        # Flag to indicate the tab has been fully initialized or not. Some initialisation
        # need to wait for the tab to be shown on the first time.
        self._initialized_after_show = False

        # View Controller
        vp = panel.vp_fastem_acqui
        assert(isinstance(vp, FastEMAcquisitionViewport))
        vpv = collections.OrderedDict([
            (vp,
             {"name": "Acquisition",
              "stage": main_data.stage,  # add to show crosshair
              "cls": guimod.StreamView,
              "stream_classes": EMStream,
              }),
        ])
        self.view_controller = viewcont.ViewPortController(tab_data, panel, vpv)

        # Streams controller
        self._streams_controller = streamcont.FastEMStreamsController(tab_data,
                                                                      panel.pnl_fastem_projects,
                                                                      ignore_view=True,
                                                                      view_ctrl=self.view_controller,
                                                                      )

        # Check if we deal with a real or simulated microscope. If it is a simulator,
        # we cannot run all calibrations yet.
        # HACK warning: we don't have an official way to detect a component is simulated, but here, we really
        # need to know that it's simulated otherwise we can never simulate an acquisition.
        if model.getMicroscope().name.lower().endswith("sim"):  # it's a simulator
            calibrations = [Calibrations.OPTICAL_AUTOFOCUS,
                            Calibrations.IMAGE_TRANSLATION_PREALIGN]
        else:  # it is a real microscope
            calibrations = [Calibrations.OPTICAL_AUTOFOCUS,
                            Calibrations.SCAN_ROTATION_PREALIGN,
                            Calibrations.DESCAN_GAIN_STATIC,
                            Calibrations.SCAN_AMPLITUDE_PREALIGN,
                            Calibrations.IMAGE_ROTATION_PREALIGN,
                            Calibrations.IMAGE_TRANSLATION_PREALIGN,
                            Calibrations.IMAGE_ROTATION_FINAL,
                            Calibrations.IMAGE_TRANSLATION_FINAL]

        # Controller for calibration panel 1
        self._calib_1_controller = fastem_acq.FastEMCalibrationController(
            tab_data,
            panel,
            calib_prefix="calib_1",
            calibrations=calibrations
        )

        # FIXME instantiate FastEMCalibrationRegionsController in FastEMScintillatorCalibrationController and
        #  not here as a separate controller -> will reduce it here to only one calibration 2 controller
        # Controller for regions of calibration 2
        self._calib_2_region_controller = project.FastEMCalibrationRegionsController(
            tab_data,
            panel.calib_2_pnl_regions,
            viewport=vp,
            calib_prefix="calib_2",
        )

        # Controller for calibration panel 2
        self._calib_2_controller = fastem_acq.FastEMCalibration2Controller(
            tab_data,
            panel,
            calib_prefix="calib_2",
            calibrations=[Calibrations.OPTICAL_AUTOFOCUS,
                          Calibrations.IMAGE_TRANSLATION_PREALIGN,
                          Calibrations.DARK_OFFSET,
                          Calibrations.DIGITAL_GAIN]
        )

        # Check if we deal with a real or simulated microscope. If it is a simulator,
        # we cannot run all calibrations yet.
        # HACK warning: we don't have an official way to detect a component is simulated, but here, we really
        # need to know that it's simulated otherwise we can never simulate an acquisition.
        if model.getMicroscope().name.lower().endswith("sim"):  # it's a simulator
            calibrations = [Calibrations.OPTICAL_AUTOFOCUS,
                            Calibrations.IMAGE_TRANSLATION_PREALIGN]
        else:  # it is a real microscope
            calibrations = [Calibrations.OPTICAL_AUTOFOCUS,
                            Calibrations.IMAGE_TRANSLATION_PREALIGN,
                            Calibrations.SCAN_ROTATION_FINAL,
                            Calibrations.SCAN_AMPLITUDE_FINAL,
                            Calibrations.CELL_TRANSLATION]

        # FIXME instantiate FastEMCalibrationRegionsController in FastEMScintillatorCalibrationController and
        #  not here as a separate controller -> will reduce it here to only one calibration 3 controller
        # Controller for regions of calibration 3
        self._calib_3_region_controller = project.FastEMCalibrationRegionsController(
            tab_data,
            panel.calib_3_pnl_regions,
            viewport=vp,
            calib_prefix="calib_3",
        )

        # Controller for calibration panel 3
        self._calib_3_controller = fastem_acq.FastEMCalibration3Controller(
            tab_data,
            panel,
            calib_prefix="calib_3",
            calibrations=calibrations
        )

        # Controller for acquisition settings panel
        self._acq_settings_controller = settings.SettingsController(
            panel.pnl_acq_settings,
            ""  # default message, which is shown if no setting is available
        )
        dt_conf = get_hw_config(tab_data.main.multibeam, tab_data.main.hw_settings_config).get("dwellTime")
        self._acq_settings_controller.add_setting_entry(
            "dwellTime", tab_data.main.multibeam.dwellTime, tab_data.main.multibeam, dt_conf)

        # Controller for the list of projects
        self._project_list_controller = project.FastEMProjectListController(
            tab_data,
            panel.pnl_fastem_projects,
            viewport=vp,
        )

        # Acquisition controller
        self._acquisition_controller = fastem_acq.FastEMAcquiController(
            tab_data,
            panel,
            calib_prefixes=["calib_2", "calib_3"]
        )

        # FIXME where to put this code?
        # set tooltips on the header of the respective panels
        panel.calib_1_pnl_fastem.GetParent().GetParent() \
            .SetToolTip("Optical path and pattern calibrations: Calibrating and focusing the optical path and the "
                        "multiprobe pattern. Calibrating the scanning orientation and distance.")
        panel.calib_2_pnl_regions.GetParent().GetParent() \
            .SetToolTip("Dark offset and digital gain calibration (orange square): Correcting between cell images "
                        "for differences in background noise and homogenizing across amplification differences.")
        panel.calib_3_pnl_regions.GetParent().GetParent() \
            .SetToolTip("Cell image calibration (green square): Fine-tuning the cell image size and the cell image "
                        "orientation in respect to the scanning direction. Stitching of cell images into a single "
                        "field image.")
        # set tooltips on the buttons
        panel.calib_2_pnl_regions.SetToolTip("Select to place region of calibration (ROC) on empty scintillator.")
        panel.calib_3_pnl_regions.SetToolTip("Select to place region of calibration (ROC) on tissue.")

    def Show(self, show=True):
        super(FastEMAcquisitionTab, self).Show(show)

        if show and not self._initialized_after_show:
            # At init the canvas has sometimes a weird size (eg, 1000x1 px), which
            # prevents the fitting to work properly. We need to wait until the
            # canvas has been resized to the final size. That's quite late...
            wx.CallAfter(self.panel.vp_fastem_acqui.canvas.zoom_out)
            self._initialized_after_show = True

    @classmethod
    def get_display_priority(cls, main_data):
        # Tab is used only for FastEM
        if main_data.role in ("mbsem",):
            return 1
        else:
            return None


class FastEMOverviewTab(Tab):
    def __init__(self, name, button, panel, main_frame, main_data):

        # During creation, the following controllers are created:
        #
        # ViewPortController
        #   Processes given viewport.
        #
        # StreamController
        #   Manages the single beam stream.
        #
        # Acquisition Controller
        #   Takes care of the acquisition and acquisition selection buttons.

        tab_data = guimod.FastEMOverviewGUIData(main_data)

        super(FastEMOverviewTab, self).__init__(name, button, panel, main_frame, tab_data)
        self.set_label("OVERVIEW")

        # Flag to indicate the tab has been fully initialized or not. Some initialisation
        # need to wait for the tab to be shown on the first time.
        self._initialized_after_show = False

        # View Controller
        vp = panel.vp_fastem_overview
        assert(isinstance(vp, FastEMOverviewViewport))
        vpv = collections.OrderedDict([
            (vp,
             {"name": "Overview",
              "stage": main_data.stage,
              "cls": guimod.StreamView,
              "stream_classes": EMStream,
              }),
        ])
        self.view_controller = viewcont.ViewPortController(tab_data, panel, vpv)

        # Single-beam SEM stream
        vanames = ("resolution", "scale", "dwellTime", "horizontalFoV")
        hwemtvas = set()
        for vaname in getVAs(main_data.ebeam):
            if vaname in vanames:
                hwemtvas.add(vaname)
        sem_stream = acqstream.FastEMSEMStream(
            "Single Beam",
            main_data.sed,
            main_data.sed.data,
            main_data.ebeam,
            focuser=main_data.ebeam_focus,
            hwemtvas=hwemtvas,
        )
        tab_data.streams.value.append(sem_stream)  # it should also be saved
        tab_data.semStream = sem_stream
        self._stream_controller = streamcont.FastEMStreamsController(
            tab_data,
            panel.pnl_fastem_overview_streams,
            ignore_view=True,  # Show all stream panels, independent of any selected viewport
            view_ctrl=self.view_controller,
        )
        sem_stream_cont = self._stream_controller.addStream(sem_stream, add_to_view=True)
        sem_stream_cont.stream_panel.show_remove_btn(False)

        # Controller for calibration panel
        self._calib_controller = fastem_acq.FastEMCalibrationController(
            tab_data,
            panel,
            calib_prefix="calib",
            calibrations=[Calibrations.OPTICAL_AUTOFOCUS]
        )

        # Acquisition controller
        self._acquisition_controller = fastem_acq.FastEMOverviewAcquiController(
            tab_data,
            panel,
        )
        main_data.is_acquiring.subscribe(self.on_acquisition)

        # Toolbar
        self.tb = panel.fastem_overview_toolbar
        # Add fit view to content to toolbar
        self.tb.add_tool(TOOL_ACT_ZOOM_FIT, self.view_controller.fitViewToContent)
        # TODO: add tool to zoom out (ie, all the scintillators, calling canvas.zoom_out())

    def on_acquisition(self, is_acquiring):
        # Don't allow changes to acquisition/calibration ROIs during acquisition
        if is_acquiring:
            self._stream_controller.enable(False)
            self._stream_controller.pause()
            self._stream_controller.pauseStreams()
        else:
            self._stream_controller.resume()
            # don't automatically resume streams
            self._stream_controller.enable(True)

    @classmethod
    def get_display_priority(cls, main_data):
        # Tab is used only for FastEM
        if main_data.role in ("mbsem",):
            return 2
        else:
            return None

    def Show(self, show=True):
        super().Show(show)
        if show and not self._initialized_after_show:
            # At init the canvas has sometimes a weird size (eg, 1000x1 px), which
            # prevents the fitting to work properly. We need to wait until the
            # canvas has been resized to the final size. That's quite late...
            wx.CallAfter(self.panel.vp_fastem_overview.canvas.zoom_out)
            self._initialized_after_show = True

        if not show:
            self._stream_controller.pauseStreams()

    def terminate(self):
        self._stream_controller.pauseStreams()


class FastEMChamberTab(Tab):
    def __init__(self, name, button, panel, main_frame, main_data):
        """ FastEM chamber view tab """

        tab_data = guimod.MicroscopyGUIData(main_data)
        self.main_data = main_data
        super(FastEMChamberTab, self).__init__(name, button, panel, main_frame, tab_data)
        self.set_label("CHAMBER")

        self.panel.selection_panel.create_controls(tab_data.main.scintillator_layout)
        for btn in self.panel.selection_panel.buttons.values():
            btn.Bind(wx.EVT_TOGGLEBUTTON, self._on_selection_button)

        # Create stream & view
        self._stream_controller = streamcont.StreamBarController(
            tab_data,
            panel.pnl_streams,
            locked=True
        )

        # create a view on the microscope model
        vpv = collections.OrderedDict((
            (self.panel.vp_chamber,
                {
                    "name": "Chamber view",
                }
            ),
        ))
        self.view_controller = viewcont.ViewPortController(tab_data, panel, vpv)
        view = self.tab_data_model.focussedView.value
        view.interpolate_content.value = False
        view.show_crosshair.value = False
        view.show_pixelvalue.value = False

        if main_data.chamber_ccd:
            # Just one stream: chamber view
            self._ccd_stream = acqstream.CameraStream("Chamber view",
                                      main_data.chamber_ccd, main_data.chamber_ccd.data,
                                      emitter=None,
                                      focuser=None,
                                      detvas=get_local_vas(main_data.chamber_ccd, main_data.hw_settings_config),
                                      forcemd={model.MD_POS: (0, 0),  # Just in case the stage is there
                                               model.MD_ROTATION: 0}  # Force the CCD as-is
                                      )
            # Make sure image has square pixels and full FoV
            if hasattr(self._ccd_stream, "detBinning"):
                self._ccd_stream.detBinning.value = (1, 1)
            if hasattr(self._ccd_stream, "detResolution"):
                self._ccd_stream.detResolution.value = self._ccd_stream.detResolution.range[1]
            ccd_spe = self._stream_controller.addStream(self._ccd_stream)
            ccd_spe.stream_panel.flatten()  # No need for the stream name
            self._ccd_stream.should_update.value = True
        else:
            logging.info("No CCD found, so chamber view will have no stream")

        # Pump and ebeam state controller
        self._state_controller = FastEMStateController(tab_data, panel)

    def _on_selection_button(self, evt):
        # update main_data.active_scintillators and toggle colour for better visibility
        btn = evt.GetEventObject()
        num = [num for num, b in self.panel.selection_panel.buttons.items() if b == btn][0]
        if btn.GetValue():
            btn.SetBackgroundColour(wx.GREEN)
            if num not in self.main_data.active_scintillators.value:
                self.main_data.active_scintillators.value.append(num)
            else:
                logging.warning("Scintillator %s has already been selected.", num)
        else:
            btn.SetBackgroundColour(odemis.gui.FG_COLOUR_BUTTON)
            if num in self.main_data.active_scintillators.value:
                self.main_data.active_scintillators.value.remove(num)
            else:
                logging.warning("Scintillator %s not found in list of active scintillators.", num)

    def Show(self, show=True):
        super().Show(show)

        # Start chamber view when tab is displayed, and otherwise, stop it
        if self.tab_data_model.main.chamber_ccd:
            self._ccd_stream.should_update.value = show

    def terminate(self):
        if self.tab_data_model.main.chamber_ccd:
            self._ccd_stream.is_active.value = False

    @classmethod
    def get_display_priority(cls, main_data):
        # Tab is used only for FastEM
        if main_data.role in ("mbsem",):
            return 3
        else:
            return None


# Different states of the mirror stage positions
MIRROR_NOT_REFD = 0
MIRROR_PARKED = 1
MIRROR_BAD = 2  # not parked, but not fully engaged either
MIRROR_ENGAGED = 3

# Position of the mirror to be under the e-beam, when we don't know better
# Note: the exact position is reached by mirror alignment procedure
MIRROR_POS_PARKED = {"l": 0, "s": 0}  # (Hopefully) constant, and same as reference position
MIRROR_ONPOS_RADIUS = 2e-3  # m, distance from a position that is still considered that position


class ChamberTab(Tab):
    def __init__(self, name, button, panel, main_frame, main_data):
        """ SPARC2 chamber view tab """

        tab_data = guimod.ChamberGUIData(main_data)
        super(ChamberTab, self).__init__(name, button, panel, main_frame, tab_data)
        self.set_label("CHAMBER")

        # future to handle the move
        self._move_future = model.InstantaneousFuture()
        # list of moves that still need to be executed, FIFO
        self._next_moves = collections.deque()  # tuple callable, arg

        # Position to where to go when requested to be engaged
        try:
            self._pos_engaged = main_data.mirror.getMetadata()[model.MD_FAV_POS_ACTIVE]
        except KeyError:
            raise ValueError("Mirror actuator has no metadata FAV_POS_ACTIVE")

        self._update_mirror_status()

        # Create stream & view
        self._stream_controller = streamcont.StreamBarController(
            tab_data,
            panel.pnl_streams,
            locked=True
        )

        # create a view on the microscope model
        vpv = collections.OrderedDict((
            (self.panel.vp_chamber,
                {
                    "name": "Chamber view",
                }
            ),
        ))
        self.view_controller = viewcont.ViewPortController(tab_data, panel, vpv)
        view = self.tab_data_model.focussedView.value
        view.interpolate_content.value = False
        view.show_crosshair.value = False
        view.show_pixelvalue.value = False

        # With the lens, the image must be flipped to keep the mirror at the top and the sample
        # at the bottom.
        self.panel.vp_chamber.SetFlip(wx.VERTICAL)

        if main_data.ccd:
            # Just one stream: chamber view
            if main_data.focus and main_data.ccd.name in main_data.focus.affects.value:
                ccd_focuser = main_data.focus
            else:
                ccd_focuser = None
            self._ccd_stream = acqstream.CameraStream("Chamber view",
                                      main_data.ccd, main_data.ccd.data,
                                      emitter=None,
                                      focuser=ccd_focuser,
                                      detvas=get_local_vas(main_data.ccd, main_data.hw_settings_config),
                                      forcemd={model.MD_POS: (0, 0),  # Just in case the stage is there
                                               model.MD_ROTATION: 0}  # Force the CCD as-is
                                      )
            # Make sure image has square pixels and full FoV
            if hasattr(self._ccd_stream, "detBinning"):
                self._ccd_stream.detBinning.value = (1, 1)
            if hasattr(self._ccd_stream, "detResolution"):
                self._ccd_stream.detResolution.value = self._ccd_stream.detResolution.range[1]
            ccd_spe = self._stream_controller.addStream(self._ccd_stream)
            ccd_spe.stream_panel.flatten()  # No need for the stream name
            self._ccd_stream.should_update.value = True
        else:
            # For some very limited SPARCs
            logging.info("No CCD found, so chamber view will have no stream")

        panel.btn_switch_mirror.Bind(wx.EVT_BUTTON, self._on_switch_btn)
        panel.btn_cancel.Bind(wx.EVT_BUTTON, self._on_cancel)

        # Show position of the stage via the progress bar
        # Note: we could have used the progress bar to represent the progress of
        # the move. However, it's a lot of work because the future is not a
        # progressive future, so the progress would need to be guessed based on
        # time or position. In addition, it would not give any cue to the user
        # about the current position of the mirror when no move is happening.
        main_data.mirror.position.subscribe(self._update_progress_bar, init=True)
        self._pulse_timer = wx.PyTimer(self._pulse_progress_bar)  # only used during referencing

    @classmethod
    def _get_mirror_state(cls, mirror):
        """
        Return the state of the mirror stage (in term of position)
        Note: need self._pos_engaged
        return (MIRROR_*)
        """
        if not all(mirror.referenced.value.values()):
            return MIRROR_NOT_REFD

        pos = mirror.position.value
        dist_parked = math.hypot(pos["l"] - MIRROR_POS_PARKED["l"],
                                 pos["s"] - MIRROR_POS_PARKED["s"])
        if dist_parked <= MIRROR_ONPOS_RADIUS:
            return MIRROR_PARKED

        try:
            pos_engaged = mirror.getMetadata()[model.MD_FAV_POS_ACTIVE]
        except KeyError:
            return MIRROR_BAD
        dist_engaged = math.hypot(pos["l"] - pos_engaged["l"],
                                  pos["s"] - pos_engaged["s"])
        if dist_engaged <= MIRROR_ONPOS_RADIUS:
            return MIRROR_ENGAGED
        else:
            return MIRROR_BAD

    @call_in_wx_main
    def _update_progress_bar(self, pos):
        """
        Update the progress bar, based on the current position/state of the mirror.
        Called when the position of the mirror changes.
        pos (dict str->float): current position of the mirror stage
        """
        # If not yet referenced, the position is pretty much meaning less
        # => just say it's "somewhere in the middle".
        mirror = self.tab_data_model.main.mirror
        if not all(mirror.referenced.value.values()):
            # In case it pulses, wxGauge still holds the old value, so it might
            # think it doesn't need to refresh unless the value changes.
            self.panel.gauge_move.Value = 0
            self.panel.gauge_move.Value = 50  # Range is 100 => 50%
            return

        # We map the position between Parked -> Engaged. The basic is simple,
        # we could just map the current position on the segment. But we also
        # want to show a position "somewhere in the middle" when the mirror is
        # at a random bad position.
        dist_parked = math.hypot(pos["l"] - MIRROR_POS_PARKED["l"],
                                 pos["s"] - MIRROR_POS_PARKED["s"])
        dist_engaged = math.hypot(pos["l"] - self._pos_engaged["l"],
                                  pos["s"] - self._pos_engaged["s"])
        tot_dist = math.hypot(MIRROR_POS_PARKED["l"] - self._pos_engaged["l"],
                              MIRROR_POS_PARKED["s"] - self._pos_engaged["s"])
        ratio_to_engaged = dist_engaged / tot_dist
        ratio_to_parked = dist_parked / tot_dist
        if ratio_to_parked < ratio_to_engaged:
            val = ratio_to_parked * 100
        else:
            val = (1 - ratio_to_engaged) * 100

        val = min(max(0, int(round(val))), 100)
        logging.debug("dist (%f/%f) over %f m -> %d %%", dist_parked, dist_engaged,
                      tot_dist, val)
        self.panel.gauge_move.Value = val

    def _pulse_progress_bar(self):
        """
        Stupid method that changes the progress bar. Used to indicate something
         is happening (during referencing).
        """
        mirror = self.tab_data_model.main.mirror
        if not all(mirror.referenced.value.values()):
            self.panel.gauge_move.Pulse()

    def _on_switch_btn(self, evt):
        """
        Called when the Park/Engage button is pressed.
          Start move either for referencing/parking, or for putting the mirror in position
        """
        if not evt.isDown:
            # just got unpressed -> that means we need to stop the current move
            return self._on_cancel(evt)

        if self._next_moves:
            logging.warning("Going to move mirror while still %d moves scheduled",
                            len(self._next_moves))

        # Decide which move to do
        # Note: s axis can only be moved when near engaged pos. So:
        #  * when parking/referencing => move s first, then l
        #  * when engaging => move l first, then s
        # Some systems are special, default is overridden with MD_AXES_ORDER_REF
        mirror = self.tab_data_model.main.mirror
        axes_order = mirror.getMetadata().get(model.MD_AXES_ORDER_REF, ("s", "l"))
        if set(axes_order) != {"s", "l"}:
            logging.warning("Axes order of mirror is %s, while should have s and l axes",
                            axes_order)
        mstate = self._get_mirror_state(mirror)

        moves = []
        if mstate == MIRROR_PARKED:
            # => Engage
            for a in reversed(axes_order):
                moves.append((mirror.moveAbs, {a: self._pos_engaged[a]}))
            btn_text = "ENGAGING MIRROR"
        elif mstate == MIRROR_NOT_REFD:
            # => Reference
            for a in axes_order:
                moves.append((mirror.reference, {a}))
            btn_text = "PARKING MIRROR"
            # position doesn't update during referencing, so just pulse
            self._pulse_timer.Start(250.0)  # 4 Hz
        else:
            # => Park
            # Use standard move to show the progress of the mirror position, but
            # finish by (normally fast) referencing to be sure it really moved
            # to the parking position.
            for a in axes_order:
                moves.append((mirror.moveAbs, {a: MIRROR_POS_PARKED[a]}))
                moves.append((mirror.reference, {a}))
            btn_text = "PARKING MIRROR"

        logging.debug("Will do the following moves: %s", moves)
        self._next_moves.extend(moves)
        c, a = self._next_moves.popleft()
        self._move_future = c(a)
        self._move_future.add_done_callback(self._on_move_done)

        self.tab_data_model.main.is_acquiring.value = True

        self.panel.btn_cancel.Enable()
        self.panel.btn_switch_mirror.SetLabel(btn_text)

    def _on_move_done(self, future):
        """
        Called when one (sub) move is over, (either successfully or not)
        """
        try:
            future.result()
        except Exception as ex:
            # Something went wrong, don't go any further
            if not isinstance(ex, CancelledError):
                logging.warning("Failed to move mirror: %s", ex)
            logging.debug("Cancelling next %d moves", len(self._next_moves))
            self._next_moves.clear()
            self._on_full_move_end()

        # Schedule next sub-move
        try:
            c, a = self._next_moves.popleft()
        except IndexError:  # We're done!
            self._on_full_move_end()
        else:
            self._move_future = c(a)
            self._move_future.add_done_callback(self._on_move_done)

    def _on_cancel(self, evt):
        """
        Called when the cancel button is pressed, or the move button is untoggled
        """
        # Remove any other queued moves
        self._next_moves.clear()
        # Cancel the running move
        self._move_future.cancel()
        logging.info("Mirror move cancelled")

    @call_in_wx_main
    def _on_full_move_end(self):
        """
        Called when a complete move (L+S) is over (either successfully or not)
        """
        # In case it was referencing
        self._pulse_timer.Stop()

        # It's a toggle button, and the user toggled down, so need to untoggle it
        self.panel.btn_switch_mirror.SetValue(False)
        self.panel.btn_cancel.Disable()
        self.tab_data_model.main.is_acquiring.value = False
        self._update_mirror_status()
        # Just in case the referencing updated position before the pulse was stopped
        self._update_progress_bar(self.tab_data_model.main.mirror.position.value)

    def _update_mirror_status(self):
        """
        Check the current hardware status and update the button text and info
        text based on this.
        Note: must be called within the main GUI thread
        """
        mstate = self._get_mirror_state(self.tab_data_model.main.mirror)

        if mstate == MIRROR_NOT_REFD:
            txt_warning = ("Parking the mirror is required at least once in order "
                           "to reference the actuators.")
        elif mstate == MIRROR_BAD:
            txt_warning = "The mirror is neither fully parked nor entirely engaged."
        else:
            txt_warning = None

        self.panel.pnl_ref_msg.Show(txt_warning is not None)
        if txt_warning:
            self.panel.txt_warning.SetLabel(txt_warning)
            self.panel.txt_warning.Wrap(self.panel.pnl_ref_msg.Size[0] - 16)

        if mstate == MIRROR_PARKED:
            btn_text = "ENGAGE MIRROR"
        else:
            btn_text = "PARK MIRROR"

        self.panel.btn_switch_mirror.SetLabel(btn_text)

        # If the mirror is parked, we still allow the user to go to acquisition
        # but it's unlikely to be a good idea => indicate that something needs
        # to be done here first. Also prevent to use alignment tab, as we don't
        # want to let the use move the mirror all around the chamber.
        self.highlight(mstate != MIRROR_ENGAGED)

        try:
            tab_align = self.tab_data_model.main.getTabByName("sparc2_align")
            tab_align.button.Enable(mstate == MIRROR_ENGAGED)
        except LookupError:
            logging.debug("Failed to find the alignment tab")

    def Show(self, show=True):
        Tab.Show(self, show=show)

        # Start chamber view when tab is displayed, and otherwise, stop it
        if self.tab_data_model.main.ccd:
            self._ccd_stream.should_update.value = show

        # If there is an actuator, disable the lens
        if show:
            self.tab_data_model.main.opm.setPath("chamber-view")
            # Update if the mirror has been aligned
            self._pos_engaged = self.tab_data_model.main.mirror.getMetadata()[model.MD_FAV_POS_ACTIVE]
            # Just in case the mirror was moved from another client (eg, cli)
            self._update_mirror_status()

        # When hidden, the new tab shown is in charge to request the right
        # optical path mode, if needed.

    def terminate(self):
        self._ccd_stream.is_active.value = False

    @classmethod
    def get_display_priority(cls, main_data):
        # For SPARCs with a "parkable" mirror.
        # Note: that's actually just the SPARCv2 + one "hybrid" SPARCv1 with a
        # redux stage
        if main_data.role in ("sparc", "sparc2"):
            mirror = main_data.mirror
            if mirror and set(mirror.axes.keys()) == {"l", "s"}:
                mstate = cls._get_mirror_state(mirror)
                # If mirror stage not engaged, make this tab the default
                if mstate != MIRROR_ENGAGED:
                    return 10
                else:
                    return 2

        return None


class CryoChamberTab(Tab):
    def __init__(self, name, button, panel, main_frame, main_data):
        """ Chamber view tab for ENZEL and METEOR"""

        tab_data = guimod.CryoChamberGUIData(main_data)
        super(CryoChamberTab, self).__init__(name, button, panel, main_frame, tab_data)
        self.set_label("CHAMBER")

        # future to handle the move
        self._move_future = InstantaneousFuture()
        # create the tiled area view and its controller to show on the chamber tab
        vpv = collections.OrderedDict([
            (panel.vp_overview_map,
             {
                 "cls": guimod.FeatureOverviewView,
                 "stage": main_data.stage,
                 "name": "Overview",
                 "stream_classes": StaticStream,
             }), ])

        self._view_controller = viewcont.ViewPortController(tab_data, panel, vpv)
        self._tab_panel = panel
        self._role = main_data.role
        # For project selection
        self.conf = conf.get_acqui_conf()
        self.btn_change_folder = self.panel.btn_change_folder
        self.btn_change_folder.Bind(wx.EVT_BUTTON, self._on_change_project_folder)
        self.txt_projectpath = self.panel.txt_projectpath

        # Create new project directory on starting the GUI
        self._create_new_dir()
        self._cancel = False

        if self._role == 'enzel':
            # start and end position are used for the gauge progress bar
            self._stage = self.tab_data_model.main.stage
            self._start_pos = self._stage.position.value
            self._end_pos = self._start_pos
            self._current_position, self._target_position = None, None

            # get the stage and its meta data
            stage_metadata = self._stage.getMetadata()

            # TODO: this is not anymore the milling angle (rx - ION_BEAM_TO_SAMPLE_ANGLE),
            # but directly the rx value, so the name of the control should be updated
            # Define axis connector to link milling angle to UI float ctrl
            self.milling_connector = AxisConnector('rx', self._stage, panel.ctrl_rx, pos_2_ctrl=self._milling_angle_changed,
                                                ctrl_2_pos=self._milling_ctrl_changed, events=wx.EVT_COMMAND_ENTER)
            # Set the milling angle range according to rx axis range
            try:
                rx_range = self._stage.axes['rx'].range
                panel.ctrl_rx.SetValueRange(*(math.degrees(r) for r in rx_range))
                # Default value for milling angle, will be used to store the angle value out of milling position
                rx_value = self._stage.position.value['rx']
                self.panel.ctrl_rx.Value = readable_str(math.degrees(rx_value), unit="°", sig=3)
            except KeyError:
                raise ValueError('The stage is missing an rx axis.')
            panel.ctrl_rx.Bind(wx.EVT_CHAR, panel.ctrl_rx.on_char)

            self.position_btns = {LOADING: self.panel.btn_switch_loading, THREE_BEAMS: self.panel.btn_switch_imaging,
                                  ALIGNMENT: self.panel.btn_switch_align, COATING: self.panel.btn_switch_coating,
                                  SEM_IMAGING: self.panel.btn_switch_zero_tilt_imaging}
            if not {model.MD_POS_ACTIVE_RANGE}.issubset(stage_metadata):
                raise ValueError('The stage is missing POS_ACTIVE_RANGE.')
            if not {'x', 'y', 'z'}.issubset(stage_metadata[model.MD_POS_ACTIVE_RANGE]):
                raise ValueError('POS_ACTIVE_RANGE metadata should have values for x, y, z axes.')
            self.btn_aligner_axes = {self.panel.stage_align_btn_p_aligner_x: ("x", 1),
                                self.panel.stage_align_btn_m_aligner_x: ("x", -1),
                                self.panel.stage_align_btn_p_aligner_y: ("y", 1),
                                self.panel.stage_align_btn_m_aligner_y: ("y", -1),
                                self.panel.stage_align_btn_p_aligner_z: ("z", 1),
                                self.panel.stage_align_btn_m_aligner_z: ("z", -1)}
            self.btn_toggle_icons = {
                self.panel.btn_switch_loading: ["icon/ico_eject_orange.png", "icon/ico_eject_green.png"],
                self.panel.btn_switch_imaging: ["icon/ico_imaging_orange.png", "icon/ico_imaging_green.png"],
                self.panel.btn_switch_zero_tilt_imaging: ["icon/ico_sem_orange.png", "icon/ico_sem_green.png"],
                self.panel.btn_switch_align: ["icon/ico_lens_orange.png", "icon/ico_lens_green.png"],
                self.panel.btn_switch_coating: ["icon/ico_coating_orange.png", "icon/ico_coating_green.png"]}
            self._grid_btns = ()
            # Check stage FAV positions in its metadata, and store them in respect to their movement
            if not {model.MD_FAV_POS_DEACTIVE, model.MD_FAV_POS_ACTIVE, model.MD_FAV_POS_COATING}.issubset(stage_metadata):
                raise ValueError('The stage is missing FAV_POS_DEACTIVE, FAV_POS_ACTIVE or FAV_POS_COATING metadata.')
            self.target_position_metadata = {LOADING: stage_metadata[model.MD_FAV_POS_DEACTIVE],
                                             ALIGNMENT: stage_metadata[model.MD_FAV_POS_ALIGN],
                                             SEM_IMAGING: stage_metadata[model.MD_FAV_POS_SEM_IMAGING],
                                             COATING: stage_metadata[model.MD_FAV_POS_COATING],
                                             THREE_BEAMS: get3beamsSafePos(stage_metadata[model.MD_FAV_POS_ACTIVE], SAFETY_MARGIN_5DOF)
                                             }

            # hide meteor buttons
            panel.btn_switch_sem_imaging.Hide()
            panel.btn_switch_fm_imaging.Hide()
            panel.btn_switch_grid1.Hide()
            panel.btn_switch_grid2.Hide()
            # Vigilant attribute connectors for the align slider and show advanced button
            self._slider_aligner_va_connector = VigilantAttributeConnector(tab_data.stage_align_slider_va,
                                                                        self.panel.stage_align_slider_aligner,
                                                                        events=wx.EVT_SCROLL_CHANGED)
            self._show_advanced_va_connector = VigilantAttributeConnector(tab_data.show_advaned,
                                                                        self.panel.btn_switch_advanced,
                                                                        events=wx.EVT_BUTTON,
                                                                        ctrl_2_va=self._btn_show_advanced_toggled,
                                                                        va_2_ctrl=self._on_show_advanced)

            # Event binding for move control
            panel.stage_align_btn_p_aligner_x.Bind(wx.EVT_BUTTON, self._on_aligner_btn)
            panel.stage_align_btn_m_aligner_x.Bind(wx.EVT_BUTTON, self._on_aligner_btn)
            panel.stage_align_btn_p_aligner_y.Bind(wx.EVT_BUTTON, self._on_aligner_btn)
            panel.stage_align_btn_m_aligner_y.Bind(wx.EVT_BUTTON, self._on_aligner_btn)
            panel.stage_align_btn_p_aligner_z.Bind(wx.EVT_BUTTON, self._on_aligner_btn)
            panel.stage_align_btn_m_aligner_z.Bind(wx.EVT_BUTTON, self._on_aligner_btn)

        elif self._role == 'meteor':
            self._stage = self.tab_data_model.main.stage_bare
            # start and end position are used for the gauge progress bar
            self._start_pos = self._end_pos = None

            # metadata
            stage_metadata = self._stage.getMetadata()
            # check for the metadata of meteor stage positions
            if not model.MD_SAMPLE_CENTERS in stage_metadata:
                raise ValueError("The stage misses the 'SAMPLE_CENTERS' metadata.")
            if not model.MD_FAV_POS_DEACTIVE in stage_metadata:
                raise ValueError("The stage misses the 'FAV_POS_DEACTIVE' metadata.")
            if not model.MD_SEM_IMAGING_RANGE in stage_metadata:
                raise ValueError("The stage misses the 'SEM_IMAGING_RANGE' metadata.")
            if not model.MD_FM_IMAGING_RANGE in stage_metadata:
                raise ValueError("The stage misses the 'FM_IMAGING_RANGE' metadata.")
            if not model.MD_POS_COR in stage_metadata:
                raise ValueError("The stage misses the 'POS_COR' metadata.")

            # Fail early when required axes are not found on the focuser positions metadata
            focuser = self.tab_data_model.main.focus
            focus_md = focuser.getMetadata()
            required_axis = {'z'}
            for fmd_key, fmd_value in focus_md.items():
                if fmd_key in [model.MD_FAV_POS_DEACTIVE, model.MD_FAV_POS_ACTIVE] and not required_axis.issubset(fmd_value.keys()):
                    raise ValueError(f"Focuser {fmd_key} metadata ({fmd_value}) does not have the required axes {required_axis}.")

            # the meteor buttons
            self.position_btns = {SEM_IMAGING: self.panel.btn_switch_sem_imaging, FM_IMAGING: self.panel.btn_switch_fm_imaging,
                                  GRID_2: self.panel.btn_switch_grid2, GRID_1: self.panel.btn_switch_grid1}
            self._grid_btns = (self.panel.btn_switch_grid1, self.panel.btn_switch_grid2)

            # buttons icons of meteor
            self.btn_toggle_icons = {
                self.panel.btn_switch_sem_imaging: ["icon/ico_sem_orange.png", "icon/ico_sem_green.png"],
                self.panel.btn_switch_fm_imaging: ["icon/ico_meteorimaging_orange.png", "icon/ico_meteorimaging_green.png"],
                self.panel.btn_switch_grid1: ["icon/ico_meteorgrid_orange.png", "icon/ico_meteorgrid_green.png"],
                self.panel.btn_switch_grid2: ["icon/ico_meteorgrid_orange.png", "icon/ico_meteorgrid_green.png"]
            }

            # hide some of enzel widgets
            panel.btn_switch_loading.Hide()
            panel.btn_switch_imaging.Hide()
            panel.btn_switch_coating.Hide()
            panel.btn_switch_align.Hide()
            panel.btn_switch_zero_tilt_imaging.Hide()
            panel.lbl_milling_angle.Hide()
            panel.btn_switch_advanced.Hide()
            panel.ctrl_rx.Hide()
            panel.pnl_advanced_align.Hide()

        # Event binding for position control
        for btn in self.btn_toggle_icons.keys():
            btn.Bind(wx.EVT_BUTTON, self._on_switch_btn)

        panel.btn_cancel.Bind(wx.EVT_BUTTON, self._on_cancel)
        # Show current position of the stage via the progress bar
        self._stage.position.subscribe(self._update_progress_bar, init=False)
        self._stage.position.subscribe(self._on_stage_pos, init=True)
        self._show_warning_msg(None)

        # Show temperature control, if available
        if main_data.sample_thermostat:
            panel.pnl_temperature.Show()

            # Connect the heating VA to a checkbox. It's a little tricky, because
            # it's actually a VAEnumerated, but we only want to assign two values
            # off/on.
            self._vac_sample_target_tmp = VigilantAttributeConnector(
                main_data.sample_thermostat.heating, self.panel.ctrl_sample_heater,
                va_2_ctrl=self._on_sample_heater,
                ctrl_2_va=self._sample_heater_to_va,
                events=wx.EVT_CHECKBOX
                )

            # Connect the .targetTemperature
            self._vac_sample_target_tmp = VigilantAttributeConnector(main_data.sample_thermostat.targetTemperature,
                                                                     self.panel.ctrl_sample_target_tmp,
                                                                     events=wx.EVT_COMMAND_ENTER)

    def _get_overview_view(self):
        overview_view = next(
            (view for view in self.tab_data_model.views.value if isinstance(view, guimod.FeatureOverviewView)), None)
        if not overview_view:
            logging.warning("Could not find view of type FeatureOverviewView.")

        return overview_view

    def remove_overview_stream(self, overview_stream):
        """
       Remove the overview static stream from the view
       :param overview_stream: (StaticStream) overview static stream to remove from view
       """
        try:
            overview_view = self._get_overview_view()
            overview_view.removeStream(overview_stream)
        except AttributeError:  # No overview view
            pass

    def load_overview_streams(self, streams):
        """
        Load the overview view with the given list of acquired static streams
        :param streams: (list of StaticStream) the newly acquired static streams from the localization tab
        """
        try:
            overview_view = self._get_overview_view()
            for stream in streams:
                overview_view.addStream(stream)

            # Make sure the whole content is shown
            self.panel.vp_overview_map.canvas.fit_view_to_content()
        except AttributeError:  # No overview view
            pass

    def _on_change_project_folder(self, evt):
        """
        Shows a dialog to change the path and name of the project directory.
        returns nothing, but updates .conf and project path text control
        """
        # TODO: do not warn if there is no data (eg, at init)
        box = wx.MessageDialog(self.main_frame,
                               "This will clear the current project data from Odemis",
                               caption="Reset Project", style=wx.YES_NO | wx.ICON_QUESTION | wx.CENTER)

        box.SetYesNoLabels("&Reset Project", "&Cancel")
        ans = box.ShowModal()  # Waits for the window to be closed
        if ans == wx.ID_NO:
            return

        prev_dir = self.conf.pj_last_path

        # Generate suggestion for the new project name to show it on the file dialog
        root_dir = os.path.dirname(self.conf.pj_last_path)
        np = create_projectname(root_dir, self.conf.pj_ptn, count=self.conf.pj_count)
        new_dir = ShowChamberFileDialog(self.panel, np)
        if new_dir is None: # Cancelled
            return

        logging.debug("Selected project folder %s", new_dir)

        # Three possibilities:
        # * The folder doesn't exists yet => create it
        # * The folder already exists and is empty => nothing else to do
        # * The folder already exists and has files in it => Error (because we might override files)
        # TODO: in the last case, ask the user if we should re-open this project,
        # to add new acquisitions to it.
        if not os.path.isdir(new_dir):
            os.mkdir(new_dir)
        elif os.listdir(new_dir):
            dlg = wx.MessageDialog(self.main_frame,
                                   "Selected directory {} already contains files.".format(new_dir),
                                   style=wx.OK | wx.ICON_WARNING)
            dlg.ShowModal()
            dlg.Destroy()
            return

        # Reset project, clear the data
        self._reset_project_data()

        # If the previous project is empty, it means the user never used it.
        # (for instance, this happens just after starting the GUI and the user
        # doesn't like the automatically chosen name)
        # => Just automatically delete previous folder if empty.
        try:
            if os.path.isdir(prev_dir) and not os.listdir(prev_dir):
                logging.debug("Deleting empty project folder %s", prev_dir)
                os.rmdir(prev_dir)
        except Exception:
            # It might be just due to some access rights, let's not worry too much
            logging.exception("Failed to delete previous project folder %s", prev_dir)

        # Handle weird cases where the previous directory would point to the same
        # folder as the new folder, either with completely the same path, or with
        # different paths (eg, due to symbolic links).
        if not os.path.isdir(new_dir):
            logging.warning("Recreating folder %s which was gone", new_dir)
            os.mkdir(new_dir)

        self._change_project_conf(new_dir)

    def _change_project_conf(self, new_dir):
        """
        Update new project info in config file and show it on the text control
        """
        self.conf.pj_last_path = new_dir
        self.conf.pj_ptn, self.conf.pj_count = guess_pattern(new_dir)
        self.txt_projectpath.Value = self.conf.pj_last_path
        self.tab_data_model.main.project_path.value = new_dir
        logging.debug("Generated project folder name pattern '%s'", self.conf.pj_ptn)

    def _create_new_dir(self):
        """
        Create a new project directory from config pattern and update project config with new name
        """
        root_dir = os.path.dirname(self.conf.pj_last_path)
        np = create_projectname(root_dir, self.conf.pj_ptn, count=self.conf.pj_count)
        try:
            os.mkdir(np)
        except OSError:
            # If for some reason it's not possible to create the new folder, for
            # example because it's on a remote folder which is not connected anymore,
            # don't completely fail, but just try something safe.
            logging.exception("Failed to create expected project folder %s, will fallback to default folder", np)
            pj_last_path = self.conf.default.get("project", "pj_last_path")
            root_dir = os.path.dirname(pj_last_path)
            pj_ptn = self.conf.default.get("project", "pj_ptn")
            pj_count = self.conf.default.get("project", "pj_count")
            np = create_projectname(root_dir, pj_ptn, count=pj_count)
            os.mkdir(np)

        self._change_project_conf(np)

    def _reset_project_data(self):
        try:
            localization_tab = self.tab_data_model.main.getTabByName("cryosecom-localization")
            localization_tab.clear_acquired_streams()
            localization_tab.reset_live_streams()
            self.tab_data_model.main.features.value = []
            self.tab_data_model.main.currentFeature.value = None
        except LookupError:
            logging.warning("Unable to find localization tab.")

    @call_in_wx_main
    def _update_progress_bar(self, pos):
        """
        Update the progress bar, based on the current position of the stage.
        Called when the position of the stage changes.
        pos (dict str->float): current position of the sample stage
        """
        if not self.IsShown():
            return
        # start and end position should be set for the progress bar to update
        # otherwise, the movement is not coming from the tab switching buttons
        if not self._start_pos or not self._end_pos:
            return
        # Get the ratio of the current position in respect to the start/end position
        val = getMovementProgress(pos, self._start_pos, self._end_pos)
        if val is None:
            return
        val = min(max(0, int(round(val * 100))), 100)
        logging.debug("Updating move progress to %s%%", val)
        # Set the move gauge with the movement progress percentage
        self.panel.gauge_move.Value = val
        self.panel.gauge_move.Refresh()

    @call_in_wx_main
    def _on_stage_pos(self, pos):
        """ Called every time the stage moves, to update the state of the chamber tab buttons. """
        # Don't update the buttons while the stage is going to a new position
        if not self._move_future.done():
            return

        self._update_movement_controls()

    def _control_warning_msg(self):
        # show/hide the warning msg
        current_pos_label = getCurrentPositionLabel(self._stage.position.value, self._stage)
        if current_pos_label == UNKNOWN:
            txt_warning = "To enable buttons, please move away from unknown position."
            self._show_warning_msg(txt_warning)
        else:
            self._show_warning_msg(None)
        if self._cancel:
            txt_msg = self._get_cancel_warning_msg()
            self._show_warning_msg(txt_msg)
        self._tab_panel.Layout()

    def _get_cancel_warning_msg(self):
        """
        Create and return a text message to show under the progress bar.
        return (str): the cancel message. It returns None if the target position is None.
        """
        # Show warning message if target position is indicated
        if self._target_position is not None:
            current_label = POSITION_NAMES[self._current_position]
            target_label = POSITION_NAMES[self._target_position]
            self._tab_panel.Layout()
            self._target_position = None
            self._current_position = None
            return "Stage stopped between {} and {} positions".format(
                current_label, target_label
            )

    def _toggle_switch_buttons(self, currently_pressed=None):
        """
        Toggle currently pressed button (if any) and untoggle rest of switch buttons
        """
        if self._role == 'enzel':
            for button in self.position_btns.values():
                button.SetValue(button == currently_pressed)
        elif self._role == "meteor":
            for pos, button in self.position_btns.items():
                if pos in (SEM_IMAGING, FM_IMAGING):
                    button.SetValue(button == currently_pressed)

    def _toggle_grid_buttons(self, currently_pressed=None):
        """
        Toggle currently pressed button (if any) and untoggle rest of grid buttons
        """
        # METEOR-only code for now
        for pos, button in self.position_btns.items():
            if pos in (GRID_1, GRID_2):
                button.SetValue(button == currently_pressed)

    def _update_movement_controls(self):
        """
        Enable/disable chamber move controls (position and stage) based on current move
        """
        # Get current movement (including unknown and on the path)
        self._current_position = getCurrentPositionLabel(self._stage.position.value, self._stage)
        self._enable_position_controls(self._current_position)
        if self._role == 'enzel':
            # Enable stage advanced controls on sem imaging
            self._enable_advanced_controls(self._current_position == SEM_IMAGING)
        elif self._role == 'meteor':
            self._control_warning_msg()

    def _enable_position_controls(self, current_position):
        """
        Enable/disable switching position button based on current move
        current_position (acq.move constant): as reported by getCurrentPositionLabel()
        """
        if self._role == 'enzel':
            # Define which button to disable in respect to the current move
            disable_buttons = {LOADING: (), THREE_BEAMS: (), ALIGNMENT: (), COATING: (),
                               SEM_IMAGING: (), LOADING_PATH: (ALIGNMENT, COATING, SEM_IMAGING)}
            for movement, button in self.position_btns.items():
                if current_position == UNKNOWN:
                    # If at unknown position, only allow going to LOADING position
                    button.Enable(movement == LOADING)
                elif movement in disable_buttons[current_position]:
                    button.Disable()
                else:
                    button.Enable()

            # The move button should turn green only if current move is known and not cancelled
            if current_position in self.position_btns and not self._cancel:
                btn = self.position_btns[current_position]
                btn.icon_on = img.getBitmap(self.btn_toggle_icons[btn][1])
                btn.Refresh()
                self._toggle_switch_buttons(btn)
            else:
                self._toggle_switch_buttons(currently_pressed=None)
        elif self._role == 'meteor':
            # enabling/disabling meteor buttons
            for _, button in self.position_btns.items():
                button.Enable(current_position != UNKNOWN)

            # turn on (green) the current position button green
            if current_position in self.position_btns:
                btn = self.position_btns[current_position]
                btn.icon_on = img.getBitmap(self.btn_toggle_icons[btn][1])
                btn.Refresh()
                self._toggle_switch_buttons(btn)
            else:
                self._toggle_switch_buttons(currently_pressed=None)

            # It's a common mistake that the stage.POS_ACTIVE_RANGE is incorrect.
            # If so, the sample moving will be very odd, as the move is clipped to
            # the range. So as soon as we reach FM_IMAGING, we check that at the
            # current position is within range, if not, most likely that range is wrong.
            if current_position == FM_IMAGING:
                imaging_stage = self.tab_data_model.main.stage
                stage_pos = imaging_stage.position.value
                imaging_rng = imaging_stage.getMetadata().get(model.MD_POS_ACTIVE_RANGE, {})
                for a, pos in stage_pos.items():
                    if a in imaging_rng:
                        rng = imaging_rng[a]
                        if not rng[0] <= pos <= rng[1]:
                            logging.warning("After moving to FM IMAGING, stage position is %s, outside of POS_ACTIVE_RANGE %s",
                                            stage_pos, imaging_rng)
                            break

            current_grid_label = getCurrentGridLabel(self._stage.position.value, self._stage)
            if current_grid_label in self.position_btns:
                btn = self.position_btns[current_grid_label]
                btn.icon_on = img.getBitmap(self.btn_toggle_icons[btn][1])
                btn.Refresh()
                self._toggle_grid_buttons(btn)
            else:
                self._toggle_grid_buttons(currently_pressed=None)

    def _enable_advanced_controls(self, enable=True):
        """
        Enable/disable stage advanced controls
        """
        self.panel.ctrl_rx.Enable(enable)
        self.panel.stage_align_slider_aligner.Enable(enable)
        for button in self.btn_aligner_axes.keys():
            button.Enable(enable)

    def _btn_show_advanced_toggled(self):
        """
        Get the value of advanced button for _show_advanced_va_connector ctrl_2_va
        """
        return self.panel.btn_switch_advanced.GetValue()

    def _on_show_advanced(self, evt):
        """
        Event handler for the Advanced button to show/hide stage advanced panel
        """
        self.panel.pnl_advanced_align.Show(self.tab_data_model.show_advaned.value)
        # Adjust the panel's static text controls
        fix_static_text_clipping(self.panel)

    def _show_warning_msg(self, txt_warning):
        """
        Show warning message under progress bar, hide if no message is indicated
        """
        self.panel.pnl_ref_msg.Show(txt_warning is not None)
        if txt_warning:
            self.panel.txt_warning.SetLabel(txt_warning)

    def _milling_angle_changed(self, pos):
        """
        Called from the milling axis connector when the stage rx change.
        Updates the milling control with the changed angle position.
        :param pos: (float) value of rx
       """
        current_angle = math.degrees(pos)
        # When the user is typing (and HasFocus() == True) dont updated the value to prevent overwriting the user input
        if not self.panel.ctrl_rx.HasFocus() \
                and not almost_equal(self.panel.ctrl_rx.GetValue(), current_angle, atol=1e-3):
            self.panel.ctrl_rx.SetValue(current_angle)

    def _milling_ctrl_changed(self):
        """
        Called when the milling control value is changed.
        Used to return the correct rx angle value.
        :return: (float) The calculated rx angle from the milling ctrl
        """
        return math.radians(self.panel.ctrl_rx.GetValue())

    def _on_aligner_btn(self, evt):
        """
        Event handling for the stage advanced panel axes buttons
        """
        target_button = evt.theButton
        move_future = self._perform_axis_relative_movement(target_button)
        if move_future is None:
            return
        # Set the tab's move_future and attach its callback
        self._move_future = move_future
        self._move_future.add_done_callback(self._on_move_done)
        self._show_warning_msg(None)
        self.panel.btn_cancel.Enable()

    def _on_switch_btn(self, evt):
        """
        Event handling for the position panel buttons
        """
        self._cancel = False
        target_button = evt.theButton
        move_future = self._perform_switch_position_movement(target_button)
        if move_future is None:
            target_button.SetValue(0)
            return

        # Set the tab's move_future and attach its callback
        self._move_future = move_future
        self._move_future.add_done_callback(self._on_move_done)

        self.panel.gauge_move.Value = 0

        # Indicate we are "busy" (disallow changing tabs)
        self.tab_data_model.main.is_acquiring.value = True

        # Toggle the current button (orange) and enable cancel
        target_button.icon_on = img.getBitmap(self.btn_toggle_icons[target_button][0])  # orange
        if target_button in self._grid_btns:
            self._toggle_grid_buttons(target_button)
        else:
            self._toggle_switch_buttons(target_button)

        self._show_warning_msg(None)
        if self._role == 'enzel':
            self._enable_advanced_controls(False)
        self.panel.btn_cancel.Enable()

    @call_in_wx_main
    def _on_move_done(self, future):
        """
        Done callback of any of the tab movements
        :param future: cancellable future of the move
        """
        try:
            future.result()
        except Exception as ex:
            # Something went wrong, don't go any further
            if not isinstance(ex, CancelledError):
                logging.warning("Failed to move stage: %s", ex)

        self.tab_data_model.main.is_acquiring.value = False

        self.panel.btn_cancel.Disable()
        # Get currently pressed button (if any)
        self._update_movement_controls()

        # After the movement is done, set start, end and target position to None
        # That way any stage moves from outside the the chamber tab are not considered
        self._target_position = None
        self._start_pos = None
        self._end_pos = None

    def _on_cancel(self, evt):
        """
        Called when the cancel button is pressed
        """
        # Cancel the running move
        self._move_future.cancel()
        self.panel.btn_cancel.Disable()
        self._cancel = True
        self._update_movement_controls()
        logging.info("Stage move cancelled.")

    def _perform_switch_position_movement(self, target_button):
        """
        Perform the target switch position target_position procedure based on the requested move and return back the target_position future
        :param target_button: currently pressed button to move the stage to
        :return (CancellableFuture or None): cancellable future of the move
        """
        # Only proceed if there is no currently running target_position
        if not self._move_future.done():
            return

        # Get the required target_position from the pressed button
        self._target_position = next((m for m in self.position_btns.keys() if target_button == self.position_btns[m]),
                                     None)
        if self._target_position is None:
            logging.error("Unknown target button: %s", target_button)
            return None

        # define the start position
        self._start_pos = current_pos = self._stage.position.value
        current_position = getCurrentPositionLabel(current_pos, self._stage)

        if self._role == 'enzel':
            # target_position metadata has the end positions for all movements
            if self._target_position in self.target_position_metadata.keys():
                if (
                    current_position is LOADING
                    and not self._display_insertion_stick_warning_msg()
                ):
                    return None
                self._end_pos = self.target_position_metadata[self._target_position]

        elif self._role == 'meteor':
            # determine the end position for the gauge
            self._end_pos = getTargetPosition(self._target_position, self._stage)
            if not self._end_pos:
                return None
            if (
                self._target_position in [FM_IMAGING, SEM_IMAGING]
                and current_position in [LOADING, SEM_IMAGING, FM_IMAGING]
                and not self._display_meteor_pos_warning_msg(self._end_pos)

            ):
                return None
        return cryoSwitchSamplePosition(self._target_position)

    def _display_insertion_stick_warning_msg(self) -> bool:
        box = wx.MessageDialog(self.main_frame, "The sample will be loaded. Please make sure that the sample is properly set and the insertion stick is removed.",
                            caption="Loading sample", style=wx.YES_NO | wx.ICON_QUESTION| wx.CENTER)
        box.SetYesNoLabels("&Load", "&Cancel")
        ans = box.ShowModal()  # Waits for the window to be closed
        return ans == wx.ID_YES

    def _display_meteor_pos_warning_msg(self, end_pos) -> bool:
        """
        Ask confirmation to the user before moving to a different position on the METEOR
        end_pos: target position of the stage, if the user accepts the move
        return: True if the user accepts, False if the move should be cancelled.
        """
        pos_str = []
        for axis in ("x", "y", "z", "rx", "ry", "rz"):
            if axis in end_pos:
                if axis.startswith("r"):
                    pos_str.append(f"{axis} = " + readable_str(math.degrees(end_pos[axis]), "°", 4))
                else:
                    pos_str.append(f"{axis} = " + readable_str(end_pos[axis], "m", 4))
        pos_str = "\n". join(pos_str)
        box = wx.MessageDialog(self.main_frame,
                               "The stage will move to this position:\n" + pos_str + "\n\nIs this safe?",
                               caption="Large move of the stage",
                               style=wx.YES_NO | wx.ICON_QUESTION | wx.CENTER)
        ans = box.ShowModal()  # Waits for the window to be closed
        return ans == wx.ID_YES

    def _perform_axis_relative_movement(self, target_button):
        """
        Call the stage relative movement procedure based on the currently requested axis move and return back its future
        :param target_button: currently pressed axis button to relatively move the stage to
        :return (CancellableFuture or None): cancellable future of the move
        """
        # Only proceed if there is no currently running movement
        if not self._move_future.done():
            target_button.SetValue(0)
            return
        # Get the movement text symbol like +X, -X, +Y..etc from the currently pressed button
        axis, sign = self.btn_aligner_axes[target_button]
        stage = self.tab_data_model.main.stage
        md = stage.getMetadata()
        active_range = md[model.MD_POS_ACTIVE_RANGE]
        # The amount of relative move shift is taken from the panel slider
        shift = self.tab_data_model.stage_align_slider_va.value
        shift *= sign
        target_position = stage.position.value[axis] + shift
        if not self._is_in_range(target_position, active_range[axis]):
            warning_text = "Requested movement would go out of stage imaging range."
            self._show_warning_msg(warning_text)
            return
        return stage.moveRel(shift={axis: shift})

    def _is_in_range(self, pos, range):
        """
        A helper function to check if current position is in its axis range
        :param pos: (float) position axis value
        :param range: (tuple) position axis range
        :return: True if position in range, False otherwise
        """
        # Add 1% margin for hardware slight errors
        margin = (range[1] - range[0]) * 0.01
        return (range[0] - margin) <= pos <= (range[1] + margin)

    def _on_sample_heater(self, heating: int):
        """
        Called when sample_thermostat.heating changes, to update the "Sample heater"
          checkbox.
        Converts from several values to boolean.
        Must be called in the main GUI thread.
        heating: new heating value
        """
        # Use MD_FAV_POS_DEACTIVE with the "heating" key to get the off value,
        # and fallback to using the min of the choices.
        md = self.tab_data_model.main.sample_thermostat.getMetadata()
        heating_choices = self.tab_data_model.main.sample_thermostat.heating.choices.keys()
        val_off = md.get(model.MD_FAV_POS_DEACTIVE, {}).get("heating", min(heating_choices))

        # Any value above the "off" value is considered on (and vice-versa)
        self.panel.ctrl_sample_heater.SetValue(heating > val_off)

    def _sample_heater_to_va(self):
        """
        Called to read the "Sample heater" checkbox and return the corresponding
        value to set sample_thermostat.heating
        return (int): value to set in .heating
        """
        # Use the MD_FAV_POS_ACTIVE/MD_FAV_POS_DEACTIVE with the "heating" key.
        # If it's not there, fallback to using the min or max value of the choices
        md = self.tab_data_model.main.sample_thermostat.getMetadata()
        heating_choices = self.tab_data_model.main.sample_thermostat.heating.choices.keys()

        if self.panel.ctrl_sample_heater.GetValue():
            val_on = md.get(model.MD_FAV_POS_ACTIVE, {}).get("heating", max(heating_choices))
            return val_on
        else:
            val_off = md.get(model.MD_FAV_POS_DEACTIVE, {}).get("heating", min(heating_choices))
            return val_off

    def Show(self, show=True):
        Tab.Show(self, show=show)

    def query_terminate(self):
        """
        Called to perform action prior to terminating the tab
        :return: (bool) True to proceed with termination, False for canceling
        """
        if self._current_position is LOADING:
            return True
        if self._move_future.running() and self._target_position is LOADING:
            return self._confirm_terminate_dialog(
                "The sample is still moving to the loading position, are you sure you want to close Odemis?"
            )

        return self._confirm_terminate_dialog(
            "The sample is still loaded, are you sure you want to close Odemis?"
        )

    def _confirm_terminate_dialog(self, message):
        box = wx.MessageDialog(
            self.main_frame,
            message,
            caption="Closing Odemis",
            style=wx.YES_NO | wx.ICON_QUESTION | wx.CENTER,
        )
        box.SetYesNoLabels("&Close Window", "&Cancel")
        ans = box.ShowModal()  # Waits for the window to be closed
        return ans == wx.ID_YES

    @classmethod
    def get_display_priority(cls, main_data):
        if main_data.role in ("enzel", "meteor"):
            return 10
        return None


class AnalysisTab(Tab):
    """ Handle the loading and displaying of acquisition files
    """
    def __init__(self, name, button, panel, main_frame, main_data):
        """
        microscope will be used only to select the type of views
        """
        # During creation, the following controllers are created:
        #
        # ViewPortController
        #   Processes the given viewports by creating views for them, and
        #   assigning them to their viewport.
        #
        # StreamBarController
        #   Keeps track of the available streams, which are all static
        #
        # ViewButtonController
        #   Connects the views to their thumbnails and show the right one(s)
        #   based on the model.
        #
        # In the `load_data` method the file data is loaded using the
        # appropriate converter. It's then passed on to the `display_new_data`
        # method, which analyzes which static streams need to be created. The
        # StreamController is then asked to create the actual stream object and
        # it also adds them to every view which supports that (sub)type of
        # stream.

        # TODO: automatically change the display type based on the acquisition
        # displayed
        tab_data = guimod.AnalysisGUIData(main_data)
        super(AnalysisTab, self).__init__(name, button, panel, main_frame, tab_data)
        if main_data.role in ("sparc-simplex", "sparc", "sparc2"):
            # Different name on the SPARC to reflect the slightly different usage
            self.set_label("ANALYSIS")
        else:
            self.set_label("GALLERY")

        # Connect viewports
        viewports = panel.pnl_inspection_grid.viewports
        # Viewport type checking to avoid mismatches
        for vp in viewports[:4]:
            assert(isinstance(vp, MicroscopeViewport))
        assert(isinstance(viewports[4], AngularResolvedViewport))
        assert(isinstance(viewports[5], PlotViewport))
        assert(isinstance(viewports[6], LineSpectrumViewport))
        assert(isinstance(viewports[7], TemporalSpectrumViewport))
        assert(isinstance(viewports[8], ChronographViewport))
        assert (isinstance(viewports[9], AngularResolvedViewport))
        assert (isinstance(viewports[10], AngularSpectrumViewport))
        assert(isinstance(viewports[11], ThetaViewport))

        vpv = collections.OrderedDict([
            (viewports[0],  # focused view
             {"name": "Optical",
              "stream_classes": (OpticalStream, SpectrumStream, CLStream),
              "zPos": self.tab_data_model.zPos,
              }),
            (viewports[1],
             {"name": "SEM",
              "stream_classes": EMStream,
              "zPos": self.tab_data_model.zPos,
              }),
            (viewports[2],
             {"name": "Combined 1",
              "stream_classes": (EMStream, OpticalStream, SpectrumStream, CLStream, RGBStream),
              "zPos": self.tab_data_model.zPos,
              }),
            (viewports[3],
             {"name": "Combined 2",
              "stream_classes": (EMStream, OpticalStream, SpectrumStream, CLStream, RGBStream),
              "zPos": self.tab_data_model.zPos,
              }),
            (viewports[4],
             {"name": "Angle-resolved",
              "stream_classes": ARStream,
              "projection_class": ARRawProjection,
              }),
            (viewports[5],
             {"name": "Spectrum plot",
              "stream_classes": (SpectrumStream,),
              "projection_class": SinglePointSpectrumProjection,
              }),
            (viewports[6],
             {"name": "Spectrum cross-section",
              "stream_classes": (SpectrumStream,),
              "projection_class": LineSpectrumProjection,
              }),
            (viewports[7],
             {"name": "Temporal spectrum",
              "stream_classes": (SpectrumStream,),
              "projection_class": PixelTemporalSpectrumProjection,
              }),
            (viewports[8],
             {"name": "Chronograph",
              "stream_classes": (SpectrumStream,),
              "projection_class": SinglePointTemporalProjection,
              }),
            (viewports[9],
             {"name": "Polarimetry",  # polarimetry analysis (if ar with polarization)
              "stream_classes": ARStream,
              "projection_class": ARPolarimetryProjection,
              }),
            (viewports[10],
             {"name": "AR Spectrum",
              "stream_classes": (SpectrumStream,),
              "projection_class": PixelAngularSpectrumProjection,
              }),
            (viewports[11],
             {"name": "Theta",
              "stream_classes": (SpectrumStream,),
              "projection_class": SinglePointAngularProjection,
              }),
        ])

        self.view_controller = viewcont.ViewPortController(tab_data, panel, vpv)
        self.export_controller = exportcont.ExportController(tab_data, main_frame, panel, vpv)

        # Connect view selection button
        buttons = collections.OrderedDict([
            (
                panel.btn_inspection_view_all,
                (None, panel.lbl_inspection_view_all)
            ),
            (
                panel.btn_inspection_view_tl,
                (panel.vp_inspection_tl, panel.lbl_inspection_view_tl)
            ),
            (
                panel.btn_inspection_view_tr,
                (panel.vp_inspection_tr, panel.lbl_inspection_view_tr)
            ),
            (
                panel.btn_inspection_view_bl,
                (panel.vp_inspection_bl, panel.lbl_inspection_view_bl)
            ),
            (
                panel.btn_inspection_view_br,
                (panel.vp_inspection_br, panel.lbl_inspection_view_br)
            )
        ])

        self._view_selector = viewcont.ViewButtonController(tab_data, panel, buttons, viewports)

        # Toolbar
        self.tb = panel.ana_toolbar
        # TODO: Add the buttons when the functionality is there
        # tb.add_tool(TOOL_ZOOM, self.tab_data_model.tool)
        self.tb.add_tool(TOOL_RULER, self.tab_data_model.tool)
        self.tb.add_tool(TOOL_POINT, self.tab_data_model.tool)
        self.tb.enable_button(TOOL_POINT, False)
        self.tb.add_tool(TOOL_LABEL, self.tab_data_model.tool)
        self.tb.add_tool(TOOL_LINE, self.tab_data_model.tool)
        self.tb.enable_button(TOOL_LINE, False)

        self.tb.add_tool(TOOL_ACT_ZOOM_FIT, self.view_controller.fitViewToContent)

        # save the views to be able to reset them later
        self._def_views = list(tab_data.visible_views.value)

        # Show the streams (when a file is opened)
        self._stream_bar_controller = streamcont.StreamBarController(
            tab_data,
            panel.pnl_inspection_streams,
            static=True
        )
        self._stream_bar_controller.add_action("From file...", self._on_add_file)

        # Show the file info and correction selection
        self._settings_controller = settings.AnalysisSettingsController(
            panel,
            tab_data
        )
        self._settings_controller.setter_ar_file = self.set_ar_background
        self._settings_controller.setter_spec_bck_file = self.set_spec_background
        self._settings_controller.setter_temporalspec_bck_file = self.set_temporalspec_background
        self._settings_controller.setter_angularspec_bck_file = self.set_temporalspec_background
        self._settings_controller.setter_spec_file = self.set_spec_comp

        if main_data.role is None:
            # HACK: Move the logo to inside the FileInfo bar, as the tab buttons
            # are hidden when only one tab is present (ie, no backend).
            capbar = panel.fp_fileinfo._caption_bar
            capbar.set_logo(main_frame.logo.GetBitmap())

        self.panel.btn_open_image.Bind(wx.EVT_BUTTON, self.on_file_open_button)

    @property
    def stream_bar_controller(self):
        return self._stream_bar_controller

    def select_acq_file(self, extend=False):
        """ Open an image file using a file dialog box

        extend (bool): if False, will ensure that the previous streams are closed.
          If True, will add the new file to the current streams opened.
        return (boolean): True if the user did pick a file, False if it was
        cancelled.
        """
        # Find the available formats (and corresponding extensions)
        formats_to_ext = dataio.get_available_formats(os.O_RDONLY)

        fi = self.tab_data_model.acq_fileinfo.value

        if fi and fi.file_name:
            path, _ = os.path.split(fi.file_name)
        else:
            config = get_acqui_conf()
            path = config.last_path

        wildcards, formats = guiutil.formats_to_wildcards(formats_to_ext, include_all=True)
        dialog = wx.FileDialog(self.panel,
                               message="Choose a file to load",
                               defaultDir=path,
                               defaultFile="",
                               style=wx.FD_OPEN | wx.FD_FILE_MUST_EXIST | wx.FD_MULTIPLE,
                               wildcard=wildcards)

        # Show the dialog and check whether is was accepted or cancelled
        if dialog.ShowModal() != wx.ID_OK:
            return False

        # Detect the format to use
        fmt = formats[dialog.GetFilterIndex()]

        for filename in dialog.GetPaths():
            if extend:
                logging.debug("Extending the streams with file %s", filename)
            else:
                logging.debug("Current file set to %s", filename)

            self.load_data(filename, fmt, extend=extend)
            extend = True  # If multiple files loaded, the first one is considered main one

        return True

    def on_file_open_button(self, _):
        self.select_acq_file()

    def _on_add_file(self):
        """
        Called when the user requests to extend the current acquisition with
        an extra file.
        """
        # If no acquisition file, behave as just opening a file normally
        extend = bool(self.tab_data_model.streams.value)
        self.select_acq_file(extend)

    def load_data(self, filename, fmt=None, extend=False):
        data = open_acquisition(filename, fmt)
        self.display_new_data(filename, data, extend=extend)

    def _get_time_spectrum_streams(self, spec_streams):
        """
        Sort spectrum streams into the substreams according to types spectrum, temporal spectrum,
        angular spectrum and time correlator streams.
        :param spec_streams: (list of streams) Streams to separate.
        :returns: (4 lists of streams) spectrum, temporal spectrum, angular spectrum and time correlator
        """
        spectrum = [s for s in spec_streams
                    if hasattr(s, "selected_wavelength") and not hasattr(s, "selected_time") and not hasattr(s, "selected_angle")]
        temporalspectrum = [s for s in spec_streams
                            if hasattr(s, "selected_wavelength") and hasattr(s, "selected_time")]
        timecorrelator = [s for s in spec_streams
                          if not hasattr(s, "selected_wavelength") and hasattr(s, "selected_time")]
        angularspectrum = [s for s in spec_streams
                          if hasattr(s, "selected_wavelength") and hasattr(s, "selected_angle")]
        # TODO currently "selected_wavelength" is always created, so all timecorrelator streams
        # are considered temporal spectrum streams -> adapt StaticSpectrumStream

        return spectrum, temporalspectrum, timecorrelator, angularspectrum

    @call_in_wx_main
    def display_new_data(self, filename, data, extend=False):
        """
        Display a new data set (and removes all references to the current one)

        filename (str or None): Name of the file containing the data.
          If None, just the current data will be closed.
        data (list of DataArray(Shadow)): List of data to display.
          Should contain at least one array
        extend (bool): if False, will ensure that the previous streams are closed.
          If True, will add the new file to the current streams opened.
        """
        if not extend:
            # Remove all the previous streams
            self._stream_bar_controller.clear()
            # Clear any old plots
            self.panel.vp_inspection_tl.clear()
            self.panel.vp_inspection_tr.clear()
            self.panel.vp_inspection_bl.clear()
            self.panel.vp_inspection_br.clear()
            self.panel.vp_inspection_plot.clear()
            self.panel.vp_linespec.clear()
            self.panel.vp_temporalspec.clear()
            self.panel.vp_angularspec.clear()
            self.panel.vp_timespec.clear()
            self.panel.vp_thetaspec.clear()
            self.panel.vp_angular.clear()
            self.panel.vp_angular_pol.clear()

        gc.collect()
        if filename is None:
            return

        if not extend:
            # Reset tool, layout and visible views
            self.tab_data_model.tool.value = TOOL_NONE
            self.tab_data_model.viewLayout.value = guimod.VIEW_LAYOUT_22

            # Create a new file info model object
            fi = guimod.FileInfo(filename)

            # Update the acquisition date to the newest image present (so that if
            # several acquisitions share one old image, the date is still different)
            md_list = [d.metadata for d in data]
            acq_dates = [md[model.MD_ACQ_DATE] for md in md_list if model.MD_ACQ_DATE in md]
            if acq_dates:
                fi.metadata[model.MD_ACQ_DATE] = max(acq_dates)
            self.tab_data_model.acq_fileinfo.value = fi

        # Create streams from data
        streams = data_to_static_streams(data)
        all_streams = streams + self.tab_data_model.streams.value

        # Spectrum and AR streams are, for now, considered mutually exclusive

        # all spectrum streams including spectrum, temporal spectrum and time correlator (chronograph), angular spectrum
        spec_streams = [s for s in all_streams if isinstance(s, acqstream.SpectrumStream)]
        ar_streams = [s for s in all_streams if isinstance(s, acqstream.ARStream)]

        new_visible_views = list(self._def_views)  # Use a copy

        # TODO: Move viewport related code to ViewPortController
        # TODO: to support multiple (types of) streams (eg, AR+Spec+Spec), do
        # this every time the streams are hidden/displayed/removed.

        # handle display when both data types are present.
        # TODO: Add a way within the GUI to toggle between AR and spectrum mode
        if spec_streams and ar_streams:
            dlg = wx.MessageDialog(wx.GetApp().GetTopWindow() , "The file contains both spectrum and AR data. Which data type should be displayed?",
                caption="Incompatible stream types", style=wx.YES_NO)
            dlg.SetYesNoLabels("Spectrum", "AR")

            if dlg.ShowModal() == wx.ID_YES:
                # Show Spectrum
                ar_streams = []
            else:
                # Show AR
                spec_streams = []

        if spec_streams:
            # ########### Track pixel and line selection

            # FIXME: This temporary "fix" only binds the first spectrum stream to the pixel and
            # line overlays. This is done because in the PlotViewport only the first spectrum stream
            # gets connected. See connect_stream in viewport.py, line 812.
            # We need a clean way to connect the overlays

            spec_stream = spec_streams[0]
            sraw = spec_stream.raw[0]

            # We need to get the dimensions so we can determine the
            # resolution. Remember that in numpy notation, the
            # number of rows (is vertical size), comes first. So we
            # need to 'swap' the values to get the (x,y) resolution.
            height, width = sraw.shape[-2], sraw.shape[-1]
            pixel_width = sraw.metadata.get(model.MD_PIXEL_SIZE, (100e-9, 100e-9))[0]
            center_position = sraw.metadata.get(model.MD_POS, (0, 0))

            # Set the PointOverlay values for each viewport
            for viewport in self.view_controller.viewports:
                if hasattr(viewport.canvas, "pixel_overlay"):
                    ol = viewport.canvas.pixel_overlay
                    ol.set_data_properties(pixel_width, center_position, (width, height))
                    ol.connect_selection(spec_stream.selected_pixel, spec_stream.selectionWidth)

                # TODO: to be done by the MicroscopeViewport or DblMicroscopeCanvas (for each stream with a selected_line)
                if hasattr(viewport.canvas, "line_overlay") and hasattr(spec_stream, "selected_line"):
                    ol = viewport.canvas.line_overlay
                    ol.set_data_properties(pixel_width, center_position, (width, height))
                    ol.connect_selection(
                        spec_stream.selected_line,
                        spec_stream.selectionWidth,
                        spec_stream.selected_pixel
                    )

            for s in spec_streams:
                # Adjust the viewport layout (if needed) when a pixel or line is selected
                s.selected_pixel.subscribe(self._on_pixel_select, init=True)
                if hasattr(s, "selected_line"):
                    s.selected_line.subscribe(self._on_line_select, init=True)

            # ########### Combined views and spectrum view visible
            if hasattr(spec_stream, "selected_time"):
                new_visible_views[0] = self._def_views[2]  # Combined
                new_visible_views[1] = self.panel.vp_timespec.view
                new_visible_views[2] = self.panel.vp_inspection_plot.view
                new_visible_views[3] = self.panel.vp_temporalspec.view
            elif hasattr(spec_stream, "selected_angle"):
                new_visible_views[0] = self._def_views[2]  # Combined
                new_visible_views[1] = self.panel.vp_thetaspec.view
                new_visible_views[2] = self.panel.vp_inspection_plot.view
                new_visible_views[3] = self.panel.vp_angularspec.view
            else:
                new_visible_views[0:2] = self._def_views[2:4]  # Combined
                new_visible_views[2] = self.panel.vp_linespec.view
                self.tb.enable_button(TOOL_LINE, True)
                new_visible_views[3] = self.panel.vp_inspection_plot.view

            # ########### Update tool menu
            self.tb.enable_button(TOOL_POINT, True)

        elif ar_streams:

            # ########### Track point selection

            for ar_stream in ar_streams:
                for viewport in self.view_controller.viewports:
                    if hasattr(viewport.canvas, "points_overlay"):
                        ol = viewport.canvas.points_overlay
                        ol.set_point(ar_stream.point)

                ar_stream.point.subscribe(self._on_point_select, init=True)

            # ########### Combined views and Angular view visible

            new_visible_views[0] = self._def_views[1]  # SEM only
            new_visible_views[1] = self._def_views[2]  # Combined 1
            new_visible_views[2] = self.panel.vp_angular.view

            # Note: Acquiring multiple AR streams is not supported/suggested in the same acquisition,
            # but there are ways that the user would get in such state. Either by having multiple AR
            # streams at acquisition, or adding extra acquisitions in the same analysis tab. The rule
            # then is: Don't raise errors in such case (but it's fine if the view is not good).
            for ar_stream in ar_streams:
                if hasattr(ar_stream, "polarimetry"):
                    new_visible_views[3] = self.panel.vp_angular_pol.view
                    break
                else:
                    new_visible_views[3] = self._def_views[3]  # Combined 2

            # ########### Update tool menu

            self.tb.enable_button(TOOL_POINT, True)
            self.tb.enable_button(TOOL_LINE, False)
        else:
            # ########### Update tool menu
            self.tb.enable_button(TOOL_POINT, False)
            self.tb.enable_button(TOOL_LINE, False)

        # Only show the panels that fit the current streams
        spectrum, temporalspectrum, chronograph, angularspectrum = self._get_time_spectrum_streams(spec_streams)
        # TODO extend in case of bg support for time correlator data
        self._settings_controller.show_calibration_panel(len(ar_streams) > 0, len(spectrum) > 0,
                                                         len(temporalspectrum) > 0, len(angularspectrum) > 0)

        self.tab_data_model.visible_views.value = new_visible_views

        # Load the Streams and their data into the model and views
        for s in streams:
            scont = self._stream_bar_controller.addStream(s, add_to_view=True)
            # when adding more streams, make it easy to remove them
            scont.stream_panel.show_remove_btn(extend)

        # Reload current calibration on the new streams (must be done after .streams is set)
        if spectrum:
            try:
                self.set_spec_background(self.tab_data_model.spec_bck_cal.value)
            except ValueError:
                logging.warning(u"Calibration file not accepted any more '%s'",
                                self.tab_data_model.spec_bck_cal.value)
                self.tab_data_model.spec_bck_cal.value = u""  # remove the calibration

        if temporalspectrum:
            try:
                self.set_temporalspec_background(self.tab_data_model.temporalspec_bck_cal.value)
            except ValueError:
                logging.warning(u"Calibration file not accepted any more '%s'",
                                self.tab_data_model.temporalspec_bck_cal.value)
                self.tab_data_model.temporalspec_bck_cal.value = u""  # remove the calibration

        if angularspectrum:
            try:
                self.set_temporalspec_background(self.tab_data_model.angularspec_bck_cal.value)
            except ValueError:
                logging.warning(u"Calibration file not accepted any more '%s'",
                                self.tab_data_model.angularspec_bck_cal.value)
                self.tab_data_model.angularspec_bck_cal.value = u""  # remove the calibration

        if spectrum or temporalspectrum or angularspectrum:
            try:
                self.set_spec_comp(self.tab_data_model.spec_cal.value)
            except ValueError:
                logging.warning(u"Calibration file not accepted any more '%s'",
                                self.tab_data_model.spec_cal.value)
                self.tab_data_model.spec_cal.value = u""  # remove the calibration

        if ar_streams:
            try:
                self.set_ar_background(self.tab_data_model.ar_cal.value)
            except ValueError:
                logging.warning(u"Calibration file not accepted any more '%s'",
                                self.tab_data_model.ar_cal.value)
                self.tab_data_model.ar_cal.value = u""  # remove the calibration

        # if all the views are either empty or contain the same streams,
        # display in full screen by default (with the first view which has streams)
        # Show the 1 x 1 view if:
        # - the streams are all the same in every view
        # - views are empty with no projection

        def projection_list_eq(list1, list2):
            """ Returns true if two projection lists are the same,
            i.e. they are projecting the same streams, even if the objects are different
            list1 (list of Projections)
            list2 (list of Projections) to be
            """

            if len(list1) != len(list2):
                return False

            # since it is impossible to order the lists, use O(n²) comparison
            # each proj in list1 should have at least one match in list2
            for proj1 in list1:
                # there should be at least one corresponding match in the second list
                for proj2 in list2:
                    # matches are of the same type projecting the same stream reference
                    if type(proj1) == type(proj2) and proj1.stream == proj2.stream:
                        break
                else:  # no projection identical to proj1 found
                    return False

            # all projections identical
            return True

        same_projections = []
        # Are there at least two views different (not including the empty ones)?
        for view in self.tab_data_model.visible_views.value:
            view_projections = view.getProjections()
            # if no projections, the view is empty
            if not view_projections:
                pass
            elif not same_projections:
                same_projections = view_projections
            elif not projection_list_eq(same_projections, view_projections):
                break  # At least two views are different => leave the display as-is.

        else:  # All views are identical (or empty)
            self.tab_data_model.viewLayout.value = guimod.VIEW_LAYOUT_ONE

        # Change the focused view to the first non empty view, then display fullscreen
        # set the focused view to the view with the most streams.
        self.tab_data_model.focussedView.value = max(self.tab_data_model.visible_views.value,
                                                         key=lambda v:len(v.getStreams()))

        if not extend:
            # Force the canvases to fit to the content
            for vp in [self.panel.vp_inspection_tl,
                       self.panel.vp_inspection_tr,
                       self.panel.vp_inspection_bl,
                       self.panel.vp_inspection_br]:
                vp.canvas.fit_view_to_content()

        gc.collect()

    def set_ar_background(self, fn):
        """
        Load the data from the AR background file and apply to streams
        return (unicode): the filename as it has been accepted
        raise ValueError if the file is not correct or calibration cannot be applied
        """
        try:
            if fn == u"":
                logging.debug("Clearing AR background")
                cdata = None
            else:
                logging.debug("Loading AR background data")
                converter = dataio.find_fittest_converter(fn, mode=os.O_RDONLY)
                data = converter.read_data(fn)
                # will raise exception if doesn't contain good calib data
                cdata = calibration.get_ar_data(data)

            # Apply data to the relevant streams
            ar_strms = [s for s in self.tab_data_model.streams.value
                        if isinstance(s, acqstream.ARStream)]

            # This might raise more exceptions if calibration is not compatible
            # with the data.
            for strm in ar_strms:
                strm.background.value = cdata

        except Exception as err:
            logging.info("Failed using file %s as AR background", fn, exc_info=True)
            msg = "File '%s' not suitable as angle-resolved background:\n\n%s"
            dlg = wx.MessageDialog(self.main_frame,
                                   msg % (fn, err),
                                   "Unusable AR background file",
                                   wx.OK | wx.ICON_STOP)
            dlg.ShowModal()
            dlg.Destroy()
            raise ValueError("File '%s' not suitable" % fn)

        return fn

    def set_spec_background(self, fn):
        """
        Load the data from a spectrum (background) file and apply to streams.
        :param fn: (str) The file name for the background image.
        :return (unicode): The filename as it has been accepted.
        :raise ValueError: If the file is not correct or calibration cannot be applied.
        """
        try:
            if fn == u"":
                logging.debug("Clearing spectrum background")
                cdata = None
            else:
                logging.debug("Loading spectrum background")
                converter = dataio.find_fittest_converter(fn, mode=os.O_RDONLY)
                data = converter.read_data(fn)
                # will raise exception if doesn't contain good calib data
                cdata = calibration.get_spectrum_data(data)  # get the background image (can be an averaged image)

            # Apply data to the relevant streams
            spec_strms = [s for s in self.tab_data_model.streams.value
                        if isinstance(s, acqstream.StaticSpectrumStream)]
            spectrum = self._get_time_spectrum_streams(spec_strms)[0]

            for strm in spectrum:
                strm.background.value = cdata  # update the background VA on the stream -> recomputes image displayed

        except Exception as err:
            logging.info("Failed using file %s as background for currently loaded data", fn, exc_info=True)
            msg = "File '%s' not suitable as background for currently loaded data:\n\n%s"
            dlg = wx.MessageDialog(self.main_frame,
                                   msg % (fn, err),
                                   "Unusable spectrum background file",
                                   wx.OK | wx.ICON_STOP)
            dlg.ShowModal()
            dlg.Destroy()
            raise ValueError("File '%s' not suitable" % fn)

        return fn

    def set_temporalspec_background(self, fn):
        """
        Load the data from a temporal or angular spectrum (background) file and apply to streams.
        :param fn: (str) The file name for the background image.
        :return: (unicode) The filename as it has been accepted.
        :raise: ValueError, if the file is not correct or calibration cannot be applied.
        """
        try:
            if fn == u"":
                logging.debug("Clearing temporal spectrum background")
                cdata = None
            else:
                logging.debug("Loading temporal spectrum background")
                converter = dataio.find_fittest_converter(fn, mode=os.O_RDONLY)
                data = converter.read_data(fn)
                # will raise exception if doesn't contain good calib data
                cdata = calibration.get_temporalspectrum_data(data)

            # Apply data to the relevant streams
            spec_strms = [s for s in self.tab_data_model.streams.value
                        if isinstance(s, acqstream.StaticSpectrumStream)]
            temporalspectrum = self._get_time_spectrum_streams(spec_strms)[1]
            angularspectrum = self._get_time_spectrum_streams(spec_strms)[3]

            for strm in temporalspectrum:
                strm.background.value = cdata

            for strm in angularspectrum:
                strm.background.value = cdata

        except Exception as err:
            logging.info("Failed using file %s as background for currently loaded file", fn, exc_info=True)
            msg = "File '%s' not suitable as background for currently loaded file:\n\n%s"
            dlg = wx.MessageDialog(self.main_frame,
                                   msg % (fn, err),
                                   "Unusable temporal spectrum background file",
                                   wx.OK | wx.ICON_STOP)
            dlg.ShowModal()
            dlg.Destroy()
            raise ValueError("File '%s' not suitable" % fn)

        return fn

    def set_spec_comp(self, fn):
        """
        Load the data from a spectrum calibration file and apply to streams
        return (unicode): the filename as it has been accepted
        raise ValueError if the file is not correct or calibration cannot be applied
        """
        try:
            if fn == u"":
                logging.debug("Clearing spectrum efficiency compensation")
                cdata = None
            else:
                logging.debug("Loading spectrum efficiency compensation")
                converter = dataio.find_fittest_converter(fn, mode=os.O_RDONLY)
                data = converter.read_data(fn)
                # will raise exception if doesn't contain good calib data
                cdata = calibration.get_spectrum_efficiency(data)

            spec_strms = [s for s in self.tab_data_model.streams.value
                          if isinstance(s, acqstream.SpectrumStream)]

            for strm in spec_strms:
                strm.efficiencyCompensation.value = cdata

        except Exception as err:
            logging.info("Failed using file %s as spec eff coef", fn, exc_info=True)
            msg = "File '%s' not suitable for spectrum efficiency compensation:\n\n%s"
            dlg = wx.MessageDialog(self.main_frame,
                                   msg % (fn, err),
                                   "Unusable spectrum efficiency file",
                                   wx.OK | wx.ICON_STOP)
            dlg.ShowModal()
            dlg.Destroy()
            raise ValueError("File '%s' not suitable" % fn)

        return fn

    def _on_point_select(self, point):
        """ Bring the angular viewport to the front when a point is selected in the 1x1 view """
        if None in point:
            return  # No point selected => nothing to force
        # TODO: should we just switch to 2x2 as with the pixel and line selection?
        if self.tab_data_model.viewLayout.value == guimod.VIEW_LAYOUT_ONE:
            self.tab_data_model.focussedView.value = self.panel.vp_angular.view

    def _on_pixel_select(self, pixel):
        """ Switch the the 2x2 view when a pixel is selected """
        if None in pixel:
            return  # No pixel selected => nothing to force
        if self.tab_data_model.viewLayout.value == guimod.VIEW_LAYOUT_ONE:
            self.tab_data_model.viewLayout.value = guimod.VIEW_LAYOUT_22

    def _on_line_select(self, line):
        """ Switch the the 2x2 view when a line is selected """
        if (None, None) in line:
            return  # No line selected => nothing to force
        if self.tab_data_model.viewLayout.value == guimod.VIEW_LAYOUT_ONE:
            self.tab_data_model.viewLayout.value = guimod.VIEW_LAYOUT_22

    @classmethod
    def get_display_priority(cls, main_data):
        # Don't display tab for FastEM
        if main_data.role in ("mbsem",):
            return None
        else:
            return 0

class SecomAlignTab(Tab):
    """ Tab for the lens alignment on the SECOM and SECOMv2 platform

    The streams are automatically active when the tab is shown
    It provides three ways to move the "aligner" (= optical lens position):
     * raw (via the A/B or X/Y buttons)
     * dicho mode (move opposite of the relative position of the ROI center)
     * spot mode (move equal to the relative position of the spot center)

    """

    def __init__(self, name, button, panel, main_frame, main_data):
        tab_data = guimod.SecomAlignGUIData(main_data)
        super(SecomAlignTab, self).__init__(name, button, panel, main_frame, tab_data)
        self.set_label("ALIGNMENT")
        panel.vp_align_sem.ShowLegend(False)

        # For the SECOMv1, we need to convert A/B to Y/X (with an angle of 45°)
        # Note that this is an approximation of the actual movements.
        # In the current SECOM design, B affects both axes (not completely in a
        # linear fashion) and A affects mostly X (not completely in a linear
        # fashion). By improving the model (=conversion A/B <-> X/Y), the GUI
        # could behave in a more expected way to the user, but the current
        # approximation is enough to do the calibration relatively quickly.
        if "a" in main_data.aligner.axes:
            self._aligner_xy = ConvertStage("converter-ab", "stage",
                                            dependencies={"orig": main_data.aligner},
                                            axes=["b", "a"],
                                            rotation=math.radians(45))
            self._convert_to_aligner = self._convert_xy_to_ab
        else:  # SECOMv2 => it's directly X/Y
            if "x" not in main_data.aligner.axes:
                logging.error("Unknown axes in lens aligner stage")
            self._aligner_xy = main_data.aligner
            self._convert_to_aligner = lambda x: x

        # vp_align_sem is connected to the stage
        vpv = collections.OrderedDict([
            (
                panel.vp_align_ccd,  # focused view
                {
                    "name": "Optical CL",
                    "cls": guimod.ContentView,
                    "stage": self._aligner_xy,
                    "stream_classes": acqstream.CameraStream,
                }
            ),
            (
                panel.vp_align_sem,
                {
                    "name": "SEM",
                    "cls": guimod.MicroscopeView,
                    "stage": main_data.stage,
                    "stream_classes": acqstream.EMStream,
                },
            )
        ])

        self.view_controller = viewcont.ViewPortController(
            self.tab_data_model,
            self.panel,
            vpv
        )

        if main_data.ccd:
            # Create CCD stream
            # Force the "temperature" VA to be displayed by making it a hw VA
            hwdetvas = set()
            if model.hasVA(main_data.ccd, "temperature"):
                hwdetvas.add("temperature")
            opt_stream = acqstream.CameraStream("Optical CL",
                                                main_data.ccd,
                                                main_data.ccd.data,
                                                emitter=None,
                                                focuser=main_data.focus,
                                                hwdetvas=hwdetvas,
                                                detvas=get_local_vas(main_data.ccd, main_data.hw_settings_config),
                                                forcemd={model.MD_ROTATION: 0,
                                                         model.MD_SHEAR: 0}
                                                )

            # Synchronise the fine alignment dwell time with the CCD settings
            opt_stream.detExposureTime.value = main_data.fineAlignDwellTime.value
            opt_stream.detBinning.value = opt_stream.detBinning.range[0]
            opt_stream.detResolution.value = opt_stream.detResolution.range[1]
            opt_stream.detExposureTime.subscribe(self._update_fa_dt)
            opt_stream.detBinning.subscribe(self._update_fa_dt)
            self.tab_data_model.tool.subscribe(self._update_fa_dt)
        elif main_data.photo_ds and main_data.laser_mirror:
            # We use arbitrarily the detector with the first name in alphabetical order, just
            # for reproducibility.
            photod = min(main_data.photo_ds, key=lambda d: d.role)
            # A SEM stream fits better than a CameraStream to the confocal
            # hardware with scanner + det (it could be called a ScannedStream).
            # TODO: have a special stream which can combine the data from all
            # the photodectors, to get more signal. The main annoyance is what
            # to do with the settings (gain/offset) for all of these detectors).
            opt_stream = acqstream.SEMStream("Optical CL",
                                             photod,
                                             photod.data,
                                             main_data.laser_mirror,
                                             focuser=main_data.focus,
                                             hwdetvas=get_local_vas(photod, main_data.hw_settings_config),
                                             emtvas=get_local_vas(main_data.laser_mirror, main_data.hw_settings_config),
                                             forcemd={model.MD_ROTATION: 0,
                                                      model.MD_SHEAR: 0},
                                             acq_type=model.MD_AT_CL
                                             )
            opt_stream.emtScale.value = opt_stream.emtScale.clip((8, 8))
            opt_stream.emtDwellTime.value = opt_stream.emtDwellTime.range[0]
            # They are 3 settings for the laser-mirror:
            # * in standard/spot mode (full FoV acquisition)
            # * in dichotomy mode (center of FoV acquisition)
            # * outside of this tab (stored with _lm_settings)
            self._lm_settings = (None, None, None, None)
        else:
            logging.error("No optical detector found for SECOM alignment")

        opt_stream.should_update.value = True
        self.tab_data_model.streams.value.insert(0, opt_stream) # current stream
        self._opt_stream = opt_stream
        # To ensure F6 (play/pause) works: very simple stream scheduler
        opt_stream.should_update.subscribe(self._on_ccd_should_update)
        self._ccd_view = panel.vp_align_ccd.view
        self._ccd_view.addStream(opt_stream)
        # create CCD stream panel entry
        ccd_spe = StreamController(panel.pnl_opt_streams, opt_stream, self.tab_data_model)
        ccd_spe.stream_panel.flatten()  # removes the expander header
        # force this view to never follow the tool mode (just standard view)
        panel.vp_align_ccd.canvas.allowed_modes = {TOOL_NONE}

        # To control the blanker if it's not automatic (None)
        # TODO: remove once the CompositedScanner supports automatic blanker.
        if (model.hasVA(main_data.ebeam, "blanker") and
            None not in main_data.ebeam.blanker.choices
           ):
            blanker = main_data.ebeam.blanker
        else:
            blanker = None

        # No streams controller, because it does far too much (including hiding
        # the only stream entry when SEM view is focused)
        # Use all VAs as HW VAs, so the values are shared with the streams tab
        sem_stream = acqstream.SEMStream("SEM", main_data.sed,
                                         main_data.sed.data,
                                         main_data.ebeam,
                                         hwdetvas=get_local_vas(main_data.sed, main_data.hw_settings_config),
                                         hwemtvas=get_local_vas(main_data.ebeam, main_data.hw_settings_config),
                                         acq_type=model.MD_AT_EM,
                                         blanker=blanker
                                         )
        sem_stream.should_update.value = True
        self.tab_data_model.streams.value.append(sem_stream)
        self._sem_stream = sem_stream
        self._sem_view = panel.vp_align_sem.view
        self._sem_view.addStream(sem_stream)

        sem_spe = StreamController(self.panel.pnl_sem_streams, sem_stream, self.tab_data_model)
        sem_spe.stream_panel.flatten()  # removes the expander header

        spot_stream = acqstream.SpotSEMStream("Spot", main_data.sed,
                                              main_data.sed.data, main_data.ebeam,
                                              blanker=blanker)
        self.tab_data_model.streams.value.append(spot_stream)
        self._spot_stream = spot_stream

        # Adapt the zoom level of the SEM to fit exactly the SEM field of view.
        # No need to check for resize events, because the view has a fixed size.
        if not main_data.ebeamControlsMag:
            panel.vp_align_sem.canvas.abilities -= {CAN_ZOOM}
            # prevent the first image to reset our computation
            panel.vp_align_sem.canvas.fit_view_to_next_image = False
            main_data.ebeam.pixelSize.subscribe(self._onSEMpxs, init=True)

        self._stream_controllers = (ccd_spe, sem_spe)
        self._sem_spe = sem_spe  # to disable it during spot mode

        # Update the SEM area in dichotomic mode
        self.tab_data_model.dicho_seq.subscribe(self._onDichoSeq, init=True)

        # Bind actuator buttons and keys
        self._actuator_controller = ActuatorController(self.tab_data_model, panel, "lens_align_")
        self._actuator_controller.bind_keyboard(panel)

        # Toolbar
        tb = panel.lens_align_tb
        tb.add_tool(TOOL_DICHO, self.tab_data_model.tool)
        tb.add_tool(TOOL_SPOT, self.tab_data_model.tool)

        # Dichotomy mode: during this mode, the label & button "move to center" are
        # shown. If the sequence is empty, or a move is going, it's disabled.
        self._aligner_move = None  # the future of the move (to know if it's over)
        panel.lens_align_btn_to_center.Bind(wx.EVT_BUTTON, self._on_btn_to_center)

        # If SEM pxs changes, A/B or X/Y are actually different values
        main_data.ebeam.pixelSize.subscribe(self._update_to_center)

        # Fine alignment panel
        pnl_sem_toolbar = panel.pnl_sem_toolbar
        fa_sizer = pnl_sem_toolbar.GetSizer()
        scale_win = ScaleWindow(pnl_sem_toolbar)
        self._on_mpp = guiutil.call_in_wx_main_wrapper(scale_win.SetMPP)  # need to keep ref
        self._sem_view.mpp.subscribe(self._on_mpp, init=True)
        fa_sizer.Add(scale_win, proportion=3, flag=wx.TOP | wx.LEFT, border=10)
        fa_sizer.Layout()

        if main_data.ccd:
            # TODO: make these controllers also work on confocal
            # For Fine alignment, the procedure might need to be completely reviewed
            # For auto centering, it's mostly a matter of updating align.AlignSpot()
            # to know about scanners.
            self._fa_controller = acqcont.FineAlignController(self.tab_data_model,
                                                              panel,
                                                              main_frame)

            self._ac_controller = acqcont.AutoCenterController(self.tab_data_model,
                                                               self._aligner_xy,
                                                               panel)

        # Documentation text on the left panel
        # TODO: need different instructions in case of confocal microscope
        doc_path = pkg_resources.resource_filename("odemis.gui", "doc/alignment.html")
        panel.html_alignment_doc.SetBorders(0)  # sizer already give us borders
        panel.html_alignment_doc.LoadPage(doc_path)

        # Trick to allow easy html editing: double click to reload
        # def reload_page(evt):
        #     evt.GetEventObject().LoadPage(path)

        # panel.html_alignment_doc.Bind(wx.EVT_LEFT_DCLICK, reload_page)

        self.tab_data_model.tool.subscribe(self._onTool, init=True)
        main_data.chamberState.subscribe(self.on_chamber_state, init=True)

    def _on_ccd_should_update(self, update):
        """
        Very basic stream scheduler (just one stream)
        """
        self._opt_stream.is_active.value = update

    def Show(self, show=True):
        Tab.Show(self, show=show)

        main_data = self.tab_data_model.main
        # Store/restore previous confocal settings when entering/leaving the tab
        lm = main_data.laser_mirror
        if show and lm:
            # Must be done before starting the stream
            self._lm_settings = (lm.scale.value,
                                 lm.resolution.value,
                                 lm.translation.value,
                                 lm.dwellTime.value)

        # Turn on/off the streams as the tab is displayed.
        # Also directly modify is_active, as there is no stream scheduler
        for s in self.tab_data_model.streams.value:
            if show:
                s.is_active.value = s.should_update.value
            else:
                s.is_active.value = False

        if not show and lm and None not in self._lm_settings:
            # Must be done _after_ stopping the stream
            # Order matters
            lm.scale.value = self._lm_settings[0]
            lm.resolution.value = self._lm_settings[1]
            lm.translation.value = self._lm_settings[2]
            lm.dwellTime.value = self._lm_settings[3]
            # To be sure that if it's called when already not shown, we don't
            # put old values again
            self._lm_settings = (None, None, None, None)

        # Freeze the stream settings when an alignment is going on
        if show:
            # as we expect no acquisition active when changing tab, it will always
            # lead to subscriptions to VA
            main_data.is_acquiring.subscribe(self._on_acquisition, init=True)
            # Move aligner on tab showing to FAV_POS_ACTIVE position
            # (if all axes are referenced and there are indeed active and deactive positions metadata)
            md = self._aligner_xy.getMetadata()
            if {model.MD_FAV_POS_ACTIVE, model.MD_FAV_POS_DEACTIVE}.issubset(md.keys()) \
                    and all(self._aligner_xy.referenced.value.values()):
                f = self._aligner_xy.moveAbs(md[model.MD_FAV_POS_ACTIVE])
                self._actuator_controller._enable_buttons(False)
                f.add_done_callback(self._on_align_move_done)
        else:
            main_data.is_acquiring.unsubscribe(self._on_acquisition)
            self._aligner_xy.position.unsubscribe(self._on_align_pos)

    def terminate(self):
        super(SecomAlignTab, self).terminate()
        # make sure the streams are stopped
        for s in self.tab_data_model.streams.value:
            s.is_active.value = False

    @call_in_wx_main
    def on_chamber_state(self, state):
        # Lock or enable lens alignment
        in_vacuum = state in {guimod.CHAMBER_VACUUM, guimod.CHAMBER_UNKNOWN}
        self.button.Enable(in_vacuum)
        self.highlight(in_vacuum)

    @call_in_wx_main
    def _onTool(self, tool):
        """
        Called when the tool (mode) is changed
        """
        shown = self.IsShown() # to make sure we don't play streams in the background

        # Reset previous mode
        if tool != TOOL_DICHO:
            # reset the sequence
            self.tab_data_model.dicho_seq.value = []
            self.panel.pnl_move_to_center.Show(False)
            self.panel.pnl_align_tools.Show(self.tab_data_model.main.ccd is not None)

            if self.tab_data_model.main.laser_mirror:  # confocal => go back to scan
                # TODO: restore the previous values
                if self._opt_stream.roi.value == (0.5, 0.5, 0.5, 0.5):
                    self._opt_stream.is_active.value = False
                    self._opt_stream.roi.value = (0, 0, 1, 1)
                    self._opt_stream.emtScale.value = self._opt_stream.emtScale.clip((8, 8))
                    self._opt_stream.emtDwellTime.value = self._opt_stream.emtDwellTime.range[0]
                    self._opt_stream.is_active.value = self._opt_stream.should_update.value
                    # Workaround the fact that the stream has no local res,
                    # so the hardware limits the dwell time based on the previous
                    # resolution used.
                    # TODO: fix the stream to set the dwell time properly (set the res earlier)
                    self._opt_stream.emtDwellTime.value = self._opt_stream.emtDwellTime.range[0]
                    self.panel.vp_align_ccd.canvas.fit_view_to_next_image = True

        if tool != TOOL_SPOT:
            self._spot_stream.should_update.value = False
            self._spot_stream.is_active.value = False
            self._sem_stream.should_update.value = True
            self._sem_stream.is_active.value = shown
            self._sem_spe.resume()

        # Set new mode
        if tool == TOOL_DICHO:
            self.panel.pnl_move_to_center.Show(True)
            self.panel.pnl_align_tools.Show(False)

            if self.tab_data_model.main.laser_mirror:  # confocal => got spot mode
                # Start the new settings immediately after
                self._opt_stream.is_active.value = False
                # TODO: could using a special "Confocal spot mode" stream simplify?
                # TODO: store the previous values
                self._opt_stream.roi.value = (0.5, 0.5, 0.5, 0.5)
                # The scale ensures that _the_ pixel takes the whole screen
                # TODO: if the refit works properly, it shouldn't be needed
                self._opt_stream.emtScale.value = self._opt_stream.emtScale.range[1]
                self._opt_stream.emtDwellTime.value = self._opt_stream.emtDwellTime.clip(0.1)
                self.panel.vp_align_ccd.canvas.fit_view_to_next_image = True
                self._opt_stream.is_active.value = self._opt_stream.should_update.value
                self._opt_stream.emtDwellTime.value = self._opt_stream.emtDwellTime.clip(0.1)
            # TODO: with a standard CCD, it'd make sense to also use a very large binning
        elif tool == TOOL_SPOT:
            # Do not show the SEM settings being changed during spot mode, and
            # do not allow to change the resolution/scale
            self._sem_spe.pause()

            self._sem_stream.should_update.value = False
            self._sem_stream.is_active.value = False
            self._spot_stream.should_update.value = True
            self._spot_stream.is_active.value = shown

            # TODO: support spot mode and automatically update the survey image each
            # time it's updated.
            # => in spot-mode, listen to stage position and magnification, if it
            # changes reactivate the SEM stream and subscribe to an image, when image
            # is received, stop stream and move back to spot-mode. (need to be careful
            # to handle when the user disables the spot mode during this moment)

        self.panel.pnl_move_to_center.Parent.Layout()

    def _onDichoSeq(self, seq):
        roi = align.dichotomy_to_region(seq)
        logging.debug("Seq = %s -> roi = %s", seq, roi)
        self._sem_stream.roi.value = roi

        self._update_to_center()

    @call_in_wx_main
    def _on_acquisition(self, is_acquiring):
        """
        Called when an "acquisition" is going on
        """
        # (Un)freeze the stream settings
        if is_acquiring:
            for stream_controller in self._stream_controllers:
                stream_controller.enable(False)
                stream_controller.pause()
        else:
            for stream_controller in self._stream_controllers:
                if (self.tab_data_model.tool.value == TOOL_SPOT and
                    stream_controller is self._sem_spe):
                    continue
                stream_controller.resume()
                stream_controller.enable(True)

    def _update_fa_dt(self, unused=None):
        """
        Called when the fine alignment dwell time must be recomputed (because
        the CCD exposure time or binning has changed. It will only be updated
        if the SPOT mode is active (otherwise the user might be setting for
        different purpose).
        """
        # Only update fineAlignDwellTime when spot tool is selected
        if self.tab_data_model.tool.value != TOOL_SPOT:
            return

        # dwell time is the based on the exposure time for the spot, as this is
        # the best clue on what works with the sample.
        main_data = self.tab_data_model.main
        binning = self._opt_stream.detBinning.value
        dt = self._opt_stream.detExposureTime.value * numpy.prod(binning)
        main_data.fineAlignDwellTime.value = main_data.fineAlignDwellTime.clip(dt)

    # "Move to center" functions
    @call_in_wx_main
    def _update_to_center(self, _=None):
        # Enable a special "move to SEM center" button iif:
        # * seq is not empty
        # * (and) no move currently going on
        seq = self.tab_data_model.dicho_seq.value
        if seq and (self._aligner_move is None or self._aligner_move.done()):
            roi = self._sem_stream.roi.value
            move = self._computeROICenterMove(roi)
            # Convert to a text like "A = 45µm, B = -9µm"
            mov_txts = []
            for a in sorted(move.keys()):
                v = units.readable_str(move[a], unit="m", sig=2)
                mov_txts.append("%s = %s" % (a.upper(), v))

            lbl = "Approximate center away by:\n%s." % ", ".join(mov_txts)
            enabled = True

            # TODO: Warn if move is bigger than previous move (or simply too big)
        else:
            lbl = "Pick a sub-area to approximate the SEM center.\n"
            enabled = False

        self.panel.lens_align_btn_to_center.Enable(enabled)
        lbl_ctrl = self.panel.lens_align_lbl_approc_center
        lbl_ctrl.SetLabel(lbl)
        lbl_ctrl.Wrap(lbl_ctrl.Size[0])
        self.panel.Layout()

    def _on_btn_to_center(self, event):
        """
        Called when a click on the "move to center" button happens
        """
        # computes the center position
        seq = self.tab_data_model.dicho_seq.value
        roi = align.dichotomy_to_region(seq)
        move = self._computeROICenterMove(roi)

        # disable the button to avoid another move
        self.panel.lens_align_btn_to_center.Disable()

        # run the move
        logging.debug("Moving by %s", move)
        self._aligner_move = self.tab_data_model.main.aligner.moveRel(move)
        self._aligner_move.add_done_callback(self._on_move_to_center_done)

    def _on_move_to_center_done(self, future):
        """
        Called when the move to the center is done
        """
        # reset the sequence as it's going to be completely different
        logging.debug("Move over")
        self.tab_data_model.dicho_seq.value = []

    def _computeROICenterMove(self, roi):
        """
        Computes the move require to go to the center of ROI, in the aligner
         coordinates
        roi (tuple of 4: 0<=float<=1): left, top, right, bottom (in ratio)
        returns (dict of str -> floats): relative move needed
        """
        # compute center in X/Y coordinates
        pxs = self.tab_data_model.main.ebeam.pixelSize.value
        eshape = self.tab_data_model.main.ebeam.shape
        fov_size = (eshape[0] * pxs[0], eshape[1] * pxs[1])  # m
        l, t, r, b = roi
        center = {"x": fov_size[0] * ((l + r) / 2 - 0.5),
                  "y":-fov_size[1] * ((t + b) / 2 - 0.5)} # physical Y is reversed
        logging.debug("center of ROI at %s", center)

        # The move is opposite direction of the relative center
        shift_xy = {"x":-center["x"], "y":-center["y"]}
        shift = self._convert_to_aligner(shift_xy)
        # Drop the moves if very close to it (happens often with A/B as they can
        # be just on the axis)
        for a, v in shift.items():
            if abs(v) < 1e-10:
                shift[a] = 0

        return shift

    def _convert_xy_to_ab(self, shift):
        # same formula as ConvertStage._convertPosToChild()
        ang = math.radians(45) # Used to be -135° when conventions were inversed

        return {"b": shift["x"] * math.cos(ang) - shift["y"] * math.sin(ang),
                "a": shift["x"] * math.sin(ang) + shift["y"] * math.cos(ang)}

    def _onSEMpxs(self, pixel_size):
        """ Called when the SEM pixel size changes, which means the FoV changes

        pixel_size (tuple of 2 floats): in meter
        """
        eshape = self.tab_data_model.main.ebeam.shape
        fov_size = (eshape[0] * pixel_size[0], eshape[1] * pixel_size[1])  # m
        semv_size = self.panel.vp_align_sem.Size  # px

        # compute MPP to fit exactly the whole FoV
        mpp = (fov_size[0] / semv_size[0], fov_size[1] / semv_size[1])
        best_mpp = max(mpp)  # to fit everything if not same ratio
        best_mpp = self._sem_view.mpp.clip(best_mpp)
        self._sem_view.mpp.value = best_mpp

    def _on_align_pos(self, pos):
        """
        Called when the aligner is moved (and the tab is shown)
        :param pos: (dict str->float or None) updated position of the aligner
        """
        if not self.IsShown():
            # Shouldn't happen, but for safety, double check
            logging.warning("Alignment mode changed while alignment tab not shown")
            return
        # Check if updated position is close to FAV_POS_DEACTIVE
        md = self._aligner_xy.getMetadata()
        dist_deactive = math.hypot(pos["x"] - md[model.MD_FAV_POS_DEACTIVE]["x"],
                                   pos["y"] - md[model.MD_FAV_POS_DEACTIVE]["y"])
        if dist_deactive <= 0.1e-3:  # (within 0.1mm of deactive is considered deactivated.)
            logging.warning("Aligner seems parked, not updating FAV_POS_ACTIVE")
            return
        # Save aligner position as the "calibrated" one
        self._aligner_xy.updateMetadata({model.MD_FAV_POS_ACTIVE: pos})

    def _on_align_move_done(self, f=None):
        """
        Wait for the movement of the aligner to it default active position,
        then subscribe to its position to update the active position.
        f (future): future of the movement
        """
        if f:
            f.result()  # to fail & log if the movement failed
        # re-enable the axes buttons
        self._actuator_controller._enable_buttons(True)
        # Subscribe to lens aligner movement to update its FAV_POS_ACTIVE metadata
        self._aligner_xy.position.subscribe(self._on_align_pos)

    @classmethod
    def get_display_priority(cls, main_data):
        if main_data.role in ("secom",):
            return 1
        else:
            return None


class EnzelAlignTab(Tab):
    """
    Tab to perform the 3 beam alignment of Enzel so that the FIB, SEM and FLM look at the same point.
    """
    def __init__(self, name, button, panel, main_frame, main_data):
        tab_data = guimod.EnzelAlignGUIData(main_data)
        super(EnzelAlignTab, self).__init__(name, button, panel, main_frame, tab_data)
        self.set_label("ALIGNMENT")
        self._stream_controllers = []
        self._stage = main_data.stage
        self._stage_global = main_data.stage_global
        self._aligner = main_data.aligner

        # Check if the stage has FAV positions in its metadata
        for stage in (self._stage, self._aligner):
            if not {model.MD_FAV_POS_DEACTIVE, model.MD_FAV_POS_ACTIVE}.issubset(stage.getMetadata()):
                raise ValueError('The stage %s is missing FAV_POS_DEACTIVE and/or FAV_POS_ACTIVE metadata.' % stage)

        viewports = panel.pnl_two_streams_grid.viewports
        # Even though we have 3 viewports defined in main.xrc only 2 should be shown by default.
        for vp in viewports[2:]:
            vp.Shown = False

        vpv = collections.OrderedDict([
            (
                viewports[0],
                {
                    "name"          : "FIB image",
                    "cls"           : guimod.MicroscopeView,
                    "stream_classes": acqstream.FIBStream,
                }
            ),
            (
                viewports[1],
                {
                    "name"          : "SEM image",
                    "cls"           : guimod.MicroscopeView,
                    "stage"         : main_data.stage,
                    "stream_classes": acqstream.EMStream,
                },
            ),
            (
                viewports[2],
                {
                    "name"          : "Optical image",
                    "cls"           : guimod.MicroscopeView,
                    "stage"         : main_data.stage,
                    "stream_classes": acqstream.CameraStream,
                },
            ),
        ])
        self.view_controller = viewcont.ViewPortController(tab_data, panel, vpv)

        # Create FIB stream
        self._fib_stream = acqstream.FIBStream("FIB",
                                               main_data.ion_sed,
                                               main_data.ion_sed.data,
                                               main_data.ion_beam,
                                               forcemd={model.MD_POS: (0, 0)}, )
        self._fib_stream.single_frame_acquisition.value = True
        viewports[0].canvas.disable_drag()
        self.tab_data_model.streams.value.append(self._fib_stream)

        # Create SEM stream
        self._sem_stream = acqstream.SEMStream("SEM",
                                               main_data.sed,
                                               main_data.sed.data,
                                               main_data.ebeam,
                                               hwdetvas=get_local_vas(main_data.sed, main_data.hw_settings_config),
                                               hwemtvas=get_local_vas(main_data.ebeam, main_data.hw_settings_config),
                                               acq_type=model.MD_AT_EM,
                                               blanker=None
                                               )

        # Create the Optical FM stream  (no focuser added on purpose)
        self._opt_stream = acqstream.FluoStream("Optical",
                                                  main_data.ccd,
                                                  main_data.ccd.data,
                                                  main_data.light,
                                                  main_data.light_filter,
                                                  detvas=get_local_vas(main_data.ccd, main_data.hw_settings_config),
                                                  forcemd={model.MD_ROTATION: 0,
                                                           model.MD_SHEAR   : 0},
                                                  )
        self.tab_data_model.streams.value.append(self._opt_stream)

        self.tab_data_model.views.value[1].interpolate_content.value = True
        self.tab_data_model.streams.value.append(self._sem_stream)

        self._FIB_view_and_control = {"viewport": self.panel.pnl_two_streams_grid.viewports[0],
                                      "stream"  : self._fib_stream}
        self._SEM_view_and_control = {"viewport": self.panel.pnl_two_streams_grid.viewports[1],
                                      "stream"  : self._sem_stream}
        self._FLM_view_and_control = {"viewport": self.panel.pnl_two_streams_grid.viewports[2],
                                      "stream"  : self._opt_stream}

        # Create scheduler/stream bar controller
        self.stream_bar_controller = streamcont.EnzelAlignmentStreamsBarController(self.tab_data_model)

        self._z_move_future = None  # Future attribute for the alignment stage moves
        self._flm_move_future = None  # Future attirbute for the alignment stage moves

        # Enable all controls but by default show none
        self.panel.pnl_z_align_controls.Enable(True)
        self.panel.pnl_sem_align_controls.Enable(True)
        self.panel.pnl_flm_align_controls.Enable(True)
        self.panel.pnl_z_align_controls.Show(False)
        self.panel.pnl_sem_align_controls.Show(False)
        self.panel.pnl_flm_align_controls.Show(False)

        # Create a dict matching the control buttons to functions with the appropriate action
        z_aligner_control_functions = {panel.stage_align_btn_m_aligner_z:
                                           lambda evt: self._z_alignment_controls("z", -1, evt),
                                       panel.stage_align_btn_p_aligner_z:
                                           lambda evt: self._z_alignment_controls("z", 1, evt),
                                       }
        sem_aligner_control_functions = {panel.beam_shift_btn_m_aligner_x:
                                             lambda evt: self._sem_alignment_controls("x", -1, evt),
                                         panel.beam_shift_btn_p_aligner_x:
                                             lambda evt: self._sem_alignment_controls("x", 1, evt),
                                         panel.beam_shift_btn_m_aligner_y:
                                             lambda evt: self._sem_alignment_controls("y", -1, evt),
                                         panel.beam_shift_btn_p_aligner_y:
                                             lambda evt: self._sem_alignment_controls("y", 1, evt),
                                         }
        flm_aligner_control_functions = {panel.flm_align_btn_m_aligner_x:
                                             lambda evt: self._flm_alignment_controls("x", -1, evt),
                                         panel.flm_align_btn_p_aligner_x:
                                             lambda evt: self._flm_alignment_controls("x", 1, evt),
                                         panel.flm_align_btn_m_aligner_y:
                                             lambda evt: self._flm_alignment_controls("y", -1, evt),
                                         panel.flm_align_btn_p_aligner_y:
                                             lambda evt: self._flm_alignment_controls("y", 1, evt),
                                         panel.flm_align_btn_m_aligner_z:
                                             lambda evt: self._flm_alignment_controls("z", -1, evt),
                                         panel.flm_align_btn_p_aligner_z:
                                             lambda evt: self._flm_alignment_controls("z", 1, evt),
                                         }

        self._combined_aligner_control_functions = {**z_aligner_control_functions,
                                                    **sem_aligner_control_functions,
                                                    **flm_aligner_control_functions}

        # Bind alignment control buttons to defined control functions
        for btn, function in self._combined_aligner_control_functions.items():
            btn.Bind(wx.EVT_BUTTON, function)

        # Vigilant attribute connectors for the slider
        self._step_size_controls_va_connector = VigilantAttributeConnector(tab_data.step_size,
                                                                           self.panel.controls_step_size_slider,
                                                                           events=wx.EVT_SCROLL_CHANGED)

        # Alignment modes with the corresponding buttons
        self._align_modes = {
            guimod.Z_ALIGN: panel.btn_align_z,
            guimod.SEM_ALIGN: panel.btn_align_sem,
            guimod.FLM_ALIGN: panel.btn_align_flm,
        }
        
        # Bind the align mode buttons
        for btn in self._align_modes.values():
            btn.Bind(wx.EVT_BUTTON, self._set_align_mode)

        self.tab_data_model.align_mode.subscribe(self._on_align_mode, init=True)

        # Bind the custom alignment button to set the latest alignment defined by the user
        panel.btn_custom_alignment.Bind(wx.EVT_BUTTON, self._on_click_custom_alignment)

        # Disable the tab when the stage is not at the right position
        main_data.is_acquiring.subscribe(self._on_acquisition, init=True)

    def terminate(self):
        super().terminate()
        self._stage.position.unsubscribe(self._on_stage_pos)
        # make sure the streams are stopped
        for s in self.tab_data_model.streams.value:
            s.is_active.value = False

    def _set_align_mode(self, evt):
        """
        Links the view to the model by setting the correct mode on the model whenever an alignment mode button is pressed.

        :param evt (GenButtonEvent): Clicked event
        """
        clicked_align_button = evt.GetEventObject()

        # Set the correct mode in the model
        for mode, button in self._align_modes.items():
            if clicked_align_button == button:
                self.tab_data_model.align_mode.value = mode
                return

    def _on_align_mode(self, align_mode):
        """
        Subscriber for the current alignment mode. (un)toggles the correct buttons and calls the setters of each mode.
        Which in their turn actually changes the mode with the corresponding streams to be displayed, the
        instructions and the controls.

        :param align_mode (string): Current mode (Z_ALIGN, SEM_ALIGN, FLM_ALIGN)
        """
        # Un/toggle all the buttons.
        for mode, btn in self._align_modes.items():
            btn.SetToggle(mode == align_mode)  # False for buttons != to the align_mode

        if align_mode == guimod.Z_ALIGN:
            self._set_z_alignment_mode()
        elif align_mode == guimod.SEM_ALIGN:
            self._set_sem_alignment_mode()
        elif align_mode == guimod.FLM_ALIGN:
            self._set_flm_alignment_mode()

    # Bind the buttons to the button move to custom alignment
    def _on_click_custom_alignment(self, evt):
        # First move the stage then the objective
        future_stage_move = self._stage.moveAbs(self._stage.getMetadata()[model.MD_FAV_POS_ACTIVE])

        def move_aligner(f):
            try:
                f.result()
            except CancelledError:
                logging.warning("Stage move cancelled")
                return
            except Exception as ex:
                logging.error("Stage move failed: %s", ex)
                return

            f2 = self._aligner.moveAbs(self._aligner.getMetadata()[model.MD_FAV_POS_ACTIVE])
            try:
                f2.result()
            except CancelledError:
                logging.warning("Aligner move cancelled")
                return
            except Exception as ex:
                logging.error("Aligner move failed: %s", ex)
                return

        future_stage_move.add_done_callback(move_aligner)


    def _set_z_alignment_mode(self):
        """
        Sets the Z alignment mode with the correct streams, stream controllers, instructions and alignment controls.
        """
        self.stream_bar_controller.pauseAllStreams()
        self._set_top_and_bottom_stream_and_settings(self._FIB_view_and_control,
                                                     self._SEM_view_and_control)

        # Adjust the overlay to a horizontal line in the FIB viewport
        for viewport in self.panel.pnl_two_streams_grid.viewports:
            if viewport.view.stream_classes is acqstream.FIBStream:
                for FIB_line_overlay in viewport.canvas.view_overlays:
                    if isinstance(FIB_line_overlay, CenteredLineOverlay):
                        FIB_line_overlay.shape = HORIZONTAL_LINE
                        break

        doc_path = pkg_resources.resource_filename("odemis.gui", "doc/enzel_z_alignment.html")
        self.panel.html_alignment_doc.LoadPage(doc_path)

        self.panel.controls_step_size_slider.SetRange(100e-9, 100e-6)
        self.panel.controls_step_size_slider.set_position_value(100e-9)

        self.panel.pnl_z_align_controls.Show(True)
        self.panel.pnl_sem_align_controls.Show(False)
        self.panel.pnl_flm_align_controls.Show(False)
        fix_static_text_clipping(self.panel)
        self.tab_data_model.align_mode.value = guimod.Z_ALIGN

    def _z_alignment_controls(self, axis, proportion, evt):
        """
        Links the Z alignment mode control buttons to the stage and updates the correct metadata.

        :param axis (str): axis which is controlled by the button.
        :param proportion (int): direction of the movement represented by the button (-1/1)
        :param evt (GenButtonEvent): Clicked event
        """
        # Only proceed if there is no currently running target_position
        if self._z_move_future and not self._z_move_future.done():
            logging.debug("The stage is still moving, this movement isn't performed.")
            return

        if self._z_move_future and not self._z_move_future.button.Enabled:
            logging.error("The stream is still updating and hence button activity is suppressed.")
            return
        evt.theButton.Enabled = False  # Disable the button to prevent queuing of movements and unnecessary refreshing.

        self._z_move_future = self._stage_global.moveRel(
                {axis: proportion * self.tab_data_model.step_size.value})
        self._z_move_future.button = evt.theButton
        self._z_move_future.add_done_callback(self._z_alignment_move_done)

    @call_in_wx_main
    def _z_alignment_move_done(self, future):
        self.stream_bar_controller.refreshStreams((self._fib_stream,
                                                   self._sem_stream))
        # Save the new position in the metadata
        self._stage.updateMetadata({model.MD_FAV_POS_ACTIVE: self._stage.position.value})
        future.button.Enabled = True

    def _set_sem_alignment_mode(self):
        """
        Sets the SEM alignment mode with the correct streams, stream controllers, instructions and alignment controls.
        """
        self.stream_bar_controller.pauseAllStreams()
        self._set_top_and_bottom_stream_and_settings(self._SEM_view_and_control,
                                                     self._FIB_view_and_control)

        # Adjust the overlay to a normal crosshair in the FIB viewport
        fib_viewport = self._FIB_view_and_control["viewport"]
        for overlay in fib_viewport.canvas.view_overlays:
            if isinstance(overlay, CenteredLineOverlay):
                overlay.shape = CROSSHAIR
                break

        doc_path = pkg_resources.resource_filename("odemis.gui", "doc/enzel_sem_alignment.html")
        self.panel.html_alignment_doc.LoadPage(doc_path)

        self.panel.controls_step_size_slider.SetRange(1e-6,
                                                      min(50e-6, abs(self._sem_stream.emitter.shift.range[1][0])))
        self.panel.controls_step_size_slider.set_position_value(10e-6)

        self.panel.pnl_z_align_controls.Show(False)
        self.panel.pnl_sem_align_controls.Show(True)
        self.panel.pnl_flm_align_controls.Show(False)
        fix_static_text_clipping(self.panel)
        self.tab_data_model.align_mode.value = guimod.SEM_ALIGN

    def _sem_alignment_controls(self, axis, proportion, evt):
        """
        Links the SEM alignments mode control buttons to the stage.

        :param axis (str): axis which is controlled by the button.
        :param proportion (int): direction of the movement represented by the button (-1/1)
        :param evt (GenButtonEvent): Clicked event
        """
        evt.theButton.Enabled = False
        # Beam shift control
        self._sem_move_beam_shift_rel({axis: proportion * self.tab_data_model.step_size.value})
        self.stream_bar_controller.refreshStreams((self._sem_stream,))
        evt.theButton.Enabled = True

    def _sem_move_beam_shift_rel(self, shift):
        """
        Provides relative control of the beam shift similar to the MoveRel functionality of the stages.

        :param shift (dict --> float): Relative movement of the beam shift with the axis as keys (x/y)
        """
        shiftVA = self._sem_stream.emitter.shift
        try:
            if "x" in shift:
                shiftVA.value = (shiftVA.value[0] + shift["x"], shiftVA.value[1])
        except IndexError:
            show_message(wx.GetApp().main_frame,
                         "Reached the limits of the beam shift, cannot move any further in x direction.",
                         timeout=3.0, level=logging.WARNING)
            logging.error("Reached the limits of the beam shift, cannot move any further in x direction.")

        try:
            if "y" in shift:
                shiftVA.value = (shiftVA.value[0], shiftVA.value[1] + shift["y"])
        except IndexError:
            show_message(wx.GetApp().main_frame,
                         "Reached the limits of the beam shift, cannot move any further in y direction.",
                         timeout=3.0, level=logging.WARNING)
            logging.error("Reached the limits of the beam shift, cannot move any further in y direction.")

        updated_stage_pos = self._stage.getMetadata()[model.MD_FAV_POS_ACTIVE]
        updated_stage_pos.update({"x": self._stage.position.value["x"], "y": self._stage.position.value["y"]})
        self._stage.updateMetadata({model.MD_FAV_POS_ACTIVE: updated_stage_pos})

    def _set_flm_alignment_mode(self):
        """
        Sets the FLM alignment mode with the correct streams, stream controllers, instructions and alignment controls.
        """
        self.stream_bar_controller.pauseAllStreams()
        self._set_top_and_bottom_stream_and_settings(self._FLM_view_and_control,
                                                     self._SEM_view_and_control)

        doc_path = pkg_resources.resource_filename("odemis.gui", "doc/enzel_flm_alignment.html")
        self.panel.html_alignment_doc.LoadPage(doc_path)

        self.panel.controls_step_size_slider.SetRange(100e-9, 50e-6)
        self.panel.controls_step_size_slider.set_position_value(10e-6)

        self.panel.pnl_z_align_controls.Show(False)
        self.panel.pnl_sem_align_controls.Show(False)
        self.panel.pnl_flm_align_controls.Show(True)
        fix_static_text_clipping(self.panel)

        self.tab_data_model.align_mode.value = guimod.FLM_ALIGN

    def _flm_alignment_controls(self, axis, proportion, evt):
        """
        Links the FLM alignments mode control buttons to the stage and updates the correct metadata..

        :param axis (str): axis which is controlled by the button.
        :param proportion (int): direction of the movement represented by the button (-1/1)
        :param evt (GenButtonEvent): Clicked event
        """
        # Only proceed if there is no currently running target_position
        if self._flm_move_future and not self._flm_move_future.done():
            logging.debug("The stage is still moving, this movement isn't performed.")
            return

        if self._flm_move_future and not self._flm_move_future.button.Enabled:
            logging.error("The stream is still updating and hence button activity is suppressed.")
            return

        evt.theButton.Enabled = False

        self._flm_move_future = self._aligner.moveRel({axis: proportion * self.tab_data_model.step_size.value})
        self._flm_move_future.button = evt.theButton
        self._flm_move_future.add_done_callback(self._flm_alignment_move_done)

    @call_in_wx_main
    def _flm_alignment_move_done(self, future):
        self._aligner.updateMetadata({model.MD_FAV_POS_ACTIVE: self._aligner.position.value})
        updated_stage_pos = self._stage.getMetadata()[model.MD_FAV_POS_ACTIVE]
        updated_stage_pos.update({"x": self._stage.position.value["x"], "y": self._stage.position.value["y"]})
        # Save the new position in the metadata
        self._stage.updateMetadata({model.MD_FAV_POS_ACTIVE: updated_stage_pos})
        future.button.Enabled = True

    @call_in_wx_main
    def _set_top_and_bottom_stream_and_settings(self, top, bottom):
        """
        Sets the top and bottom view and stream bar in a 2*1 viewport.

        :param top (dict): The top stream and corresponding viewport accessible via the keys 'stream'/'viewport'
        :param bottom(dict): The bottom stream and corresponding viewport accessible via the keys 'stream'/'viewport'
        """
        if top is bottom:
            raise ValueError("The bottom stream is equal to the top stream, this isn't allowed in a 2*1 mode.")

        # Pause all streams
        self.stream_bar_controller.pauseAllStreams()

        for view in self.panel.pnl_two_streams_grid.viewports:
            if view is top['viewport'] or view is bottom['viewport']:
                view.Shown = True
            else:
                view.Shown = False
        self.view_controller._grid_panel.set_shown_viewports(top['viewport'], bottom['viewport'])
        self.tab_data_model.visible_views.value = [top['viewport'].view, bottom['viewport'].view]

        self.panel.pnl_two_streams_grid._layout_viewports()

        # Destroy the old stream controllers  # TODO This is a temporary fix and it could be handled better
        for stream_controller in self._stream_controllers:
            stream_controller._on_stream_panel_destroy(None)

        # Keep a reference to the stream controllers so the garbage collector does not delete them.
        self._stream_controllers = []
        # Replace the settings of the top stream controller with the new StreamController
        for stream_settings in self.panel.top_settings.stream_panels:
            self.panel.top_settings.remove_stream_panel(stream_settings)
        new_top_stream_controller = StreamController(self.panel.top_settings,
                                                     top["stream"],
                                                     self.tab_data_model,
                                                     view=top['viewport'].view)
        new_top_stream_controller.stream_panel.show_remove_btn(False)
        self._stream_controllers.append(new_top_stream_controller)

        # Replace the settings of the bottom stream controller with the new StreamController
        for stream_settings in self.panel.bottom_settings.stream_panels:
            self.panel.bottom_settings.remove_stream_panel(stream_settings)
        new_bottom_stream_controller = StreamController(self.panel.bottom_settings,
                                                        bottom["stream"],
                                                        self.tab_data_model,
                                                        view=bottom['viewport'].view)
        new_bottom_stream_controller.stream_panel.show_remove_btn(False)
        self._stream_controllers.append(new_bottom_stream_controller)

        for view in self.tab_data_model.visible_views.value:
            if hasattr(view, "stream_classes") and isinstance(top["stream"], view.stream_classes):
                new_top_stream_controller.stream_panel.show_visible_btn(False)
                if not top["stream"] in view.stream_tree:
                    view.addStream(top["stream"])  # Only add streams to a view on which it hasn't been displayed.

            elif hasattr(view, "stream_classes") and isinstance(bottom["stream"], view.stream_classes):
                new_bottom_stream_controller.stream_panel.show_visible_btn(False)
                if not bottom["stream"] in view.stream_tree:
                    view.addStream(bottom["stream"])  # Only add streams to a view on which it hasn't been displayed.

    def _on_acquisition(self, is_acquiring):
        # When acquiring, the tab is automatically disabled and should be left as-is
        # In particular, that's the state when moving between positions in the
        # Chamber tab, and the tab should wait for the move to be complete before
        # actually be enabled.
        if is_acquiring:
            self._stage.position.unsubscribe(self._on_stage_pos)
        else:
            self._stage.position.subscribe(self._on_stage_pos, init=True)

    def _on_stage_pos(self, pos):
        """
        Called when the stage is moved, enable the tab if position is imaging mode, disable otherwise

        :param pos: (dict str->float or None) updated position of the stage
        """
        targets = (ALIGNMENT, THREE_BEAMS)
        guiutil.enable_tab_on_stage_position(self.button, self._stage, pos, targets,
                                             tooltip="Alignment can only be performed in the three beams mode")

    @classmethod
    def get_display_priority(cls, main_data):
        if main_data.role in ("enzel",):
            return 1
        else:
            return None


class MimasAlignTab(Tab):
    """
    Tab to perform the beam alignment of MIMAS.
    """

    def __init__(self, name, button, panel, main_frame, main_data):
        tab_data = guimod.MicroscopyGUIData(main_data)
        super().__init__(name, button, panel, main_frame, tab_data)
        # self.set_label("ALIGNMENT")
        self._stream_controllers = []
        self._stage = main_data.stage
        self._stage_bare = main_data.stage_bare
        self._focus = main_data.focus
        self._aligner = main_data.aligner
        # self._stage_global = main_data.stage_global
        # self._aligner = main_data.aligner
<<<<<<< HEAD
        doc_path = pkg_resources.resource_filename("odemis.gui", "doc/mimas_alignment.html")
        self.panel.html_alignment_doc.LoadPage(doc_path)
=======
        panel.btn_reset_alignment.Bind(wx.EVT_BUTTON, self._on_click_reset)
>>>>>>> 290d7574

    @classmethod
    def get_display_priority(cls, main_data):
        if main_data.role in ("mimas",):
            return 1
        else:
            return None

    def _on_click_reset(self, evt):
        """Reset the stage and align component, when the reset button is clicked."""
        stage_pos = self._focus.getMetadata()[model.MD_FAV_POS_ACTIVE]
        self._focus.moveAbs({"z": stage_pos["z"]}).result()

        self._aligner.reference({"z"}).result()

        align_md = self._aligner.getMetadata()
        align_pos = align_md[model.MD_FAV_POS_ALIGN]
        align_pos_deactive = align_md[model.MD_FAV_POS_DEACTIVE]

        current_pos_label = getCurrentPositionLabel(self._aligner.position.value, self._stage_bare, self._aligner)
        if current_pos_label == FM_IMAGING:
            self._aligner.moveAbs(align_pos).result()
        elif current_pos_label == MILLING:
            self._aligner.moveAbs(align_pos_deactive)
            self._aligner.updateMetadata({model.MD_FAV_POS_ACTIVE: align_pos})
        else:
            logging.warning(
                f"Trying to reset z alignment while current position label is {POSITION_NAMES[current_pos_label]}"
            )


class SparcAlignTab(Tab):
    """
    Tab for the mirror/fiber alignment on the SPARC
    """
    # TODO: If this tab is not initially hidden in the XRC file, gtk error
    # will show up when the GUI is launched. Even further (odemis) errors may
    # occur. The reason for this is still unknown.

    def __init__(self, name, button, panel, main_frame, main_data):
        tab_data = guimod.SparcAlignGUIData(main_data)
        super(SparcAlignTab, self).__init__(name, button, panel, main_frame, tab_data)
        self.set_label("ALIGNMENT")

        self._settings_controller = settings.SparcAlignSettingsController(
            panel,
            tab_data,
        )

        self._stream_controller = streamcont.StreamBarController(
            tab_data,
            panel.pnl_sparc_align_streams,
            locked=True
        )

        # create the stream to the AR image + goal image
        self._ccd_stream = None
        if main_data.ccd:
            ccd_stream = acqstream.CameraStream(
                "Angle-resolved sensor",
                main_data.ccd,
                main_data.ccd.data,
                main_data.ebeam)
            self._ccd_stream = ccd_stream

            # create a view on the microscope model
            vpv = collections.OrderedDict([
                (panel.vp_sparc_align,
                    {
                        "name": "Optical",
                        "stream_classes": None,  # everything is good
                        # no stage, or would need a fake stage to control X/Y of the
                        # mirror
                        # no focus, or could control yaw/pitch?
                    }
                ),
            ])
            self.view_controller = viewcont.ViewPortController(
                tab_data,
                panel,
                vpv
            )
            mic_view = self.tab_data_model.focussedView.value
            mic_view.interpolate_content.value = False
            mic_view.show_crosshair.value = False
            mic_view.show_pixelvalue.value = False
            mic_view.merge_ratio.value = 1

            ccd_spe = self._stream_controller.addStream(ccd_stream)
            ccd_spe.stream_panel.flatten()
            ccd_stream.should_update.value = True

            # Connect polePosition of lens to mirror overlay (via the polePositionPhysical VA)
            mirror_ol = self.panel.vp_sparc_align.mirror_ol
            lens = main_data.lens
            try:
                # The lens is not set, but the CCD metadata is still set as-is.
                # So need to compensate for the magnification, and flip.
                # (That's also the reason it's not possible to move the
                # pole position, as it should be done with the lens)
                # Note: up to v2.2 we were using precomputed png files for each
                # CCD size. Some of them contained (small) error in the mirror size,
                # which will make this new display look a bit bigger.
                m = lens.magnification.value
                mirror_ol.set_mirror_dimensions(lens.parabolaF.value / m,
                                                lens.xMax.value / m,
                                                -lens.focusDistance.value / m,
                                                lens.holeDiameter.value / m)
            except (AttributeError, TypeError) as ex:
                logging.warning("Failed to get mirror dimensions: %s", ex)
        else:
            self.view_controller = None
            logging.warning("No CCD available for mirror alignment feedback")

        # One of the goal of changing the raw/pitch is to optimise the light
        # reaching the optical fiber to the spectrometer
        if main_data.spectrometer:
            # Only add the average count stream
            self._scount_stream = acqstream.CameraCountStream("Spectrum count",
                                                              main_data.spectrometer,
                                                              main_data.spectrometer.data,
                                                              main_data.ebeam)
            self._scount_stream.should_update.value = True
            self._scount_stream.windowPeriod.value = 30  # s
            self._spec_graph = self._settings_controller.spec_graph
            self._txt_mean = self._settings_controller.txt_mean
            self._scount_stream.image.subscribe(self._on_spec_count, init=True)
        else:
            self._scount_stream = None

        # Force a spot at the center of the FoV
        # Not via stream controller, so we can avoid the scheduler
        spot_stream = acqstream.SpotSEMStream("SpotSEM", main_data.sed,
                                              main_data.sed.data, main_data.ebeam)
        self._spot_stream = spot_stream

        # Switch between alignment modes
        # * chamber-view: see the mirror and the sample in the chamber
        # * mirror-align: move x, y, yaw, and pitch with AR feedback
        # * fiber-align: move yaw, pitch and x/y of fiber with scount feedback
        self._alignbtn_to_mode = {panel.btn_align_chamber: "chamber-view",
                                  panel.btn_align_mirror: "mirror-align",
                                  panel.btn_align_fiber: "fiber-align"}

        # Remove the modes which are not supported by the current hardware
        for btn, mode in list(self._alignbtn_to_mode.items()):
            if mode in tab_data.align_mode.choices:
                btn.Bind(wx.EVT_BUTTON, self._onClickAlignButton)
            else:
                btn.Destroy()
                del self._alignbtn_to_mode[btn]

        if len(tab_data.align_mode.choices) <= 1:
            # only one mode possible => hide the buttons
            panel.pnl_alignment_btns.Show(False)

        tab_data.align_mode.subscribe(self._onAlignMode)

        self._actuator_controller = ActuatorController(tab_data, panel, "mirror_align_")

        # Bind keys
        self._actuator_controller.bind_keyboard(panel)

    def _onClickAlignButton(self, evt):
        """
        Called when one of the Mirror/Optical fiber button is pushed
        Note: in practice they can never be unpushed by the user, so this happens
          only when the button is toggled on.
        """
        btn = evt.GetEventObject()
        if not btn.GetToggle():
            logging.warning("Got event from button being untoggled")
            return

        try:
            mode = self._alignbtn_to_mode[btn]
        except KeyError:
            logging.warning("Unknown button %s pressed", btn)
            return
        # untoggling the other button will be done when the VA is updated
        self.tab_data_model.align_mode.value = mode

    @call_in_wx_main
    def _onAlignMode(self, mode):
        """
        Called when the align_mode changes (because the user selected a new one)
        mode (str): the new alignment mode
        """
        # Ensure the toggle buttons are correctly set
        for btn, m in self._alignbtn_to_mode.items():
            btn.SetToggle(mode == m)

        # Disable controls/streams which are useless (to guide the user)
        if mode == "chamber-view":
            # With the lens, the image must be flipped to keep the mirror at the
            # top and the sample at the bottom.
            self.panel.vp_sparc_align.SetFlip(wx.VERTICAL)
            # Hide goal image
            self.panel.vp_sparc_align.hide_mirror_overlay()
            self._ccd_stream.should_update.value = True
            self.panel.pnl_sparc_trans.Enable(True)
            self.panel.pnl_fibaligner.Enable(False)
        elif mode == "mirror-align":
            # Show image normally
            self.panel.vp_sparc_align.SetFlip(None)
            # Show the goal image. Don't allow to move it, so that it's always
            # at the same position, and can be used to align with a fixed pole position.
            self.panel.vp_sparc_align.show_mirror_overlay(activate=False)
            self._ccd_stream.should_update.value = True
            self.panel.pnl_sparc_trans.Enable(True)
            self.panel.pnl_fibaligner.Enable(False)
        elif mode == "fiber-align":
            if self._ccd_stream:
                self._ccd_stream.should_update.value = False
            # Note: we still allow mirror translation, because on some SPARCs
            # with small mirrors, it's handy to align the mirror using the
            # spectrometer feedback.
            self.panel.pnl_sparc_trans.Enable(True)
            self.panel.pnl_fibaligner.Enable(True)
        else:
            raise ValueError("Unknown alignment mode %s." % mode)

        # This is blocking on the hardware => run in a separate thread
        # TODO: Probably better is that setPath returns a future (and cancel it
        # when hiding the panel)
        self.tab_data_model.main.opm.setPath(mode)

    @call_in_wx_main
    def _on_spec_count(self, scount):
        """
        Called when a new spectrometer data comes in (and so the whole intensity
        window data is updated)
        scount (DataArray)
        """
        if len(scount) > 0:
            # Indicate the raw value
            v = scount[-1]
            if v < 1:
                txt = units.readable_str(float(scount[-1]), sig=6)
            else:
                txt = "%d" % round(v)  # to make it clear what is small/big
            self._txt_mean.SetValue(txt)

            # fit min/max between 0 and 1
            ndcount = scount.view(numpy.ndarray)  # standard NDArray to get scalars
            vmin, vmax = ndcount.min(), ndcount.max()
            b = vmax - vmin
            if b == 0:
                b = 1
            disp = (scount - vmin) / b

            # insert 0s at the beginning if the window is not (yet) full
            dates = scount.metadata[model.MD_TIME_LIST]
            dur = dates[-1] - dates[0]
            if dur == 0:  # only one tick?
                dur = 1  # => make it 1s large
            exp_dur = self._scount_stream.windowPeriod.value
            missing_dur = exp_dur - dur
            nb0s = int(missing_dur * len(scount) / dur)
            if nb0s > 0:
                disp = numpy.concatenate([numpy.zeros(nb0s), disp])
        else:
            disp = []
        self._spec_graph.SetContent(disp)

#     def _getGoalImage(self, main_data):
#         """
#         main_data (model.MainGUIData)
#         returns (model.DataArray): RGBA DataArray of the goal image for the
#           current hardware
#         """
#         ccd = main_data.ccd
#         lens = main_data.lens
#
#         # TODO: automatically generate the image? Shouldn't be too hard with
#         # cairo, it's just 3 circles and a line.
#
#         # The goal image depends on the physical size of the CCD, so we have
#         # a file for each supported sensor size.
#         pxs = ccd.pixelSize.value
#         ccd_res = ccd.shape[0:2]
#         ccd_sz = tuple(int(round(p * l * 1e6)) for p, l in zip(pxs, ccd_res))
#         try:
#             goal_rs = pkg_resources.resource_stream("odemis.gui.img",
#                                                     "calibration/ma_goal_5_13_sensor_%d_%d.png" % ccd_sz)
#         except IOError:
#             logging.warning(u"Failed to find a fitting goal image for sensor "
#                             u"of %dx%d µm" % ccd_sz)
#             # pick a known file, it's better than nothing
#             goal_rs = pkg_resources.resource_stream("odemis.gui.img",
#                                                     "calibration/ma_goal_5_13_sensor_13312_13312.png")
#         goal_im = model.DataArray(scipy.misc.imread(goal_rs))
#         # No need to swap bytes for goal_im. Alpha needs to be fixed though
#         goal_im = scale_to_alpha(goal_im)
#         # It should be displayed at the same scale as the actual image.
#         # In theory, it would be direct, but as the backend doesn't know when
#         # the lens is on or not, it's considered always on, and so the optical
#         # image get the pixel size multiplied by the magnification.
#
#         # The resolution is the same as the maximum sensor resolution, if not,
#         # we adapt the pixel size
#         im_res = (goal_im.shape[1], goal_im.shape[0])  #pylint: disable=E1101,E1103
#         scale = ccd_res[0] / im_res[0]
#         if scale != 1:
#             logging.warning("Goal image has resolution %s while CCD has %s",
#                             im_res, ccd_res)
#
#         # Pxs = sensor pxs / lens mag
#         mag = lens.magnification.value
#         goal_md = {model.MD_PIXEL_SIZE: (scale * pxs[0] / mag, scale * pxs[1] / mag),  # m
#                    model.MD_POS: (0, 0),
#                    model.MD_DIMS: "YXC", }
#
#         goal_im.metadata = goal_md
#         return goal_im

    def Show(self, show=True):
        Tab.Show(self, show=show)

        # Turn on the camera and SEM only when displaying this tab
        if self._ccd_stream:
            self._ccd_stream.is_active.value = show
        if self._spot_stream:
            self._spot_stream.is_active.value = show

        if self._scount_stream:
            active = self._scount_stream.should_update.value and show
            self._scount_stream.is_active.value = active

        # If there is an actuator, disable the lens
        if show:
            self._onAlignMode(self.tab_data_model.align_mode.value)
        # when hidden, the new tab shown is in charge to request the right
        # optical path mode, if needed.

    def terminate(self):
        for s in (self._ccd_stream, self._scount_stream, self._spot_stream):
            if s:
                s.is_active.value = False

    @classmethod
    def get_display_priority(cls, main_data):
        # For SPARCv1, (with no "parkable" mirror)
        if main_data.role == "sparc":
            mirror = main_data.mirror
            if mirror and set(mirror.axes.keys()) == {"l", "s"}:
                return None # => will use the Sparc2AlignTab
            else:
                return 5

        return None


class Sparc2AlignTab(Tab):
    """
    Tab for the mirror/fiber/lens/ek/streak-camera alignment on the SPARCv2. Note that the basic idea
    is similar to the SPARC(v1), but the actual procedure is entirely different.
    """

    def __init__(self, name, button, panel, main_frame, main_data):
        tab_data = guimod.Sparc2AlignGUIData(main_data)
        super(Sparc2AlignTab, self).__init__(name, button, panel, main_frame, tab_data)
        self.set_label("ALIGNMENT")

        # Typically the actuators are automatically referenced at back-end init.
        # But if that's not the case, let's try to do it now.
        for lens_act in (main_data.lens_mover, main_data.lens_switch):
            if lens_act and not lens_act.referenced.value["x"]:
                logging.info("%s not referenced, will reference it now", lens_act.name)
                f = lens_act.reference({"x"})
                on_ref = partial(self._on_reference_end, comp=lens_act)
                f.add_done_callback(on_ref)

        if main_data.fibaligner:
            # Reference and move the fiber aligner Y to its default position (if
            # it has a favourite position, as the older versions didn't support
            # referencing, so just stayed physically as-is).
            fib_fav_pos = main_data.fibaligner.getMetadata().get(model.MD_FAV_POS_ACTIVE)
            if fib_fav_pos:
                try:
                    refd = main_data.fibaligner.referenced.value
                    not_refd = {a for a in fib_fav_pos.keys() if not refd[a]}
                    if any(not_refd):
                        f = main_data.fibaligner.reference(not_refd)
                        f.add_done_callback(self._moveFibAlignerToActive)
                    else:
                        self._moveFibAlignerToActive()
                except Exception:
                    logging.exception("Failed to move fiber aligner to %s", fib_fav_pos)

        # Documentation text on the right panel for alignment
        self.doc_path = pkg_resources.resource_filename("odemis.gui", "doc/sparc2_header.html")
        panel.html_moi_doc.SetBorders(0)
        panel.html_moi_doc.LoadPage(self.doc_path)

        self._mirror_settings_controller = None
        if model.hasVA(main_data.lens, "configuration"):
            self._mirror_settings_controller = settings.MirrorSettingsController(panel, tab_data)
            self._mirror_settings_controller.enable(False)

        if main_data.streak_ccd:
            self._streak_settings_controller = settings.StreakCamAlignSettingsController(panel, tab_data)
            self.streak_ccd = main_data.streak_ccd
            self.streak_delay = main_data.streak_delay
            self.streak_unit = main_data.streak_unit
            self.streak_lens = main_data.streak_lens

            # !!Note: In order to make sure the default value shown in the GUI corresponds
            # to the correct trigger delay from the MD, we call the setter of the .timeRange VA,
            # which sets the correct value for the .triggerDelay VA from MD-lookup
            # Cannot be done in the driver, as MD from yaml is updated after initialization of HW!!
            self.streak_unit.timeRange.value = self.streak_unit.timeRange.value

        # Create stream & view
        self._stream_controller = streamcont.StreamBarController(
            tab_data,
            panel.pnl_streams,
            locked=True  # streams cannot be hidden/removed and fixed to the current view
        )

        # Create the views.
        vpv = collections.OrderedDict((
            (self.panel.vp_align_lens,
                {
                    "name": "Lens alignment",
                    "stream_classes": acqstream.CameraStream,
                }
            ),
            (self.panel.vp_moi,
                {
                    "name": "Mirror alignment",
                    "stream_classes": acqstream.CameraStream,
                }
            ),
            (self.panel.vp_align_center,
                {
                    "cls": guimod.ContentView,
                    "name": "Center alignment",
                    "stream_classes": acqstream.CameraStream,
                }
            ),
            (self.panel.vp_align_ek,
             {
                 "cls": guimod.ContentView,
                 "name": "Center alignment in EK",
                 "stream_classes": acqstream.AngularSpectrumSettingsStream,
             }
            ),
            (self.panel.vp_align_fiber,
                {
                    "name": "Spectrum average",
                    "stream_classes": acqstream.CameraCountStream,
                }
            ),
            (self.panel.vp_align_streak,
             {
                 "name": "Trigger delay calibration",
                 "stream_classes": acqstream.StreakCamStream,
             }
             ),
        ))

        self.view_controller = viewcont.ViewPortController(tab_data, panel, vpv)
        self.panel.vp_align_lens.view.show_crosshair.value = False
        self.panel.vp_align_center.view.show_crosshair.value = False
        self.panel.vp_align_ek.view.show_crosshair.value = False
        self.panel.vp_align_streak.view.show_crosshair.value = True
        self.panel.vp_align_lens.view.show_pixelvalue.value = False
        self.panel.vp_align_center.view.show_pixelvalue.value = False
        self.panel.vp_align_ek.view.show_pixelvalue.value = False
        self.panel.vp_align_streak.view.show_pixelvalue.value = True

        # The streams:
        # * Alignment/AR CCD (ccd): Used to show CL spot during the alignment
        #   of the lens1, lens2, _and_ to show the mirror shadow in center alignment.
        # * spectrograph line (specline): used for focusing/showing a (blue)
        #   line in lens alignment.
        # * Alignment/AR CCD (mois): Also show CL spot, but used in the mirror
        #   alignment mode with MoI and spot intensity info on the panel.
        # * Spectrum count (speccnt): Used to show how much light is received
        #   by the spectrometer over time (30s).
        # * Angular Spectrum Alignment (as): For EK centering. Provides lines
        #   to center the pattern in order to correct the chromatic aberration.
        # * ebeam spot (spot): Used to force the ebeam to spot mode in lens
        #   and center alignment.
        # Note: the mirror alignment used a MomentOfInertia stream, it's
        #   supposed to make things easier (and almost automatic) but it doesn't
        #   work in all cases/samples. So we use now just rely on the direct CCD
        #   view.

        # TODO: have a special stream that does CCD + ebeam spot? (to avoid the ebeam spot)

        # Force a spot at the center of the FoV
        # Not via stream controller, so we can avoid the scheduler
        spot_stream = acqstream.SpotSEMStream("SpotSEM", main_data.sed,
                                              main_data.sed.data, main_data.ebeam)
        spot_stream.should_update.value = True
        self._spot_stream = spot_stream

        self._ccd_stream = None
        self._as_stream = None
        # The ccd stream panel entry object is kept as attribute
        # to enable/disable ccd stream panel during focus mode
        self._ccd_spe = None

        # TODO: do a similar procedure by creating an AR spectrum stream (???)
        if main_data.ccd:
            # Force the "temperature" VA to be displayed by making it a hw VA
            hwdetvas = set()
            if model.hasVA(main_data.ccd, "temperature"):
                hwdetvas.add("temperature")
            ccd_stream = acqstream.CameraStream(
                                "Angle-resolved sensor",
                                main_data.ccd,
                                main_data.ccd.data,
                                emitter=None,
                                # focuser=ccd_focuser, # no focus on right drag, would be too easy to change mistakenly
                                hwdetvas=hwdetvas,
                                detvas=get_local_vas(main_data.ccd, main_data.hw_settings_config),
                                forcemd={model.MD_POS: (0, 0),  # Just in case the stage is there
                                         model.MD_ROTATION: 0},  # Force the CCD as-is
                                acq_type=model.MD_AT_AR,  # For the merge slider icon
                                )
            self._setFullFoV(ccd_stream, (2, 2))
            self._ccd_stream = ccd_stream

            self._ccd_spe = self._stream_controller.addStream(ccd_stream,
                                add_to_view=self.panel.vp_align_lens.view)
            self._ccd_spe.stream_panel.flatten()

            # To activate the SEM spot when the CCD plays
            ccd_stream.should_update.subscribe(self._on_ccd_stream_play)

        # For running autofocus (can only one at a time)
        self._autofocus_f = model.InstantaneousFuture()
        self._autofocus_align_mode = None  # Which mode is autofocus running on
        self._pfc_autofocus = None  # For showing the autofocus progress

        # Focuser on stream so menu controller believes it's possible to autofocus.
        if main_data.focus and main_data.ccd and main_data.ccd.name in main_data.focus.affects.value:
            ccd_focuser = main_data.focus
        else:
            ccd_focuser = None
        # TODO: handle if there are two spectrometers with focus (but for now,
        # there is no such system)
        if ccd_focuser:
            # Focus position axis -> AxisConnector
            z = main_data.focus.axes["z"]
            self.panel.slider_focus.SetRange(z.range[0], z.range[1])
            self._ac_focus = AxisConnector("z", main_data.focus, self.panel.slider_focus,
                                           events=wx.EVT_SCROLL_CHANGED)

            # Bind autofocus (the complex part is to get the menu entry working too)
            self.panel.btn_autofocus.Bind(wx.EVT_BUTTON, self._onClickFocus)
            tab_data.autofocus_active.subscribe(self._onAutofocus)

        else:
            self.panel.pnl_focus.Show(False)

        # Add autofocus in case there is a focusable spectrometer after the optical fiber.
        # Pick the focuser which affects at least one component common with the
        # fiber aligner.
        fib_focuser = None
        if main_data.fibaligner:
            aligner_affected = set(main_data.fibaligner.affects.value)
            for focuser in (main_data.spec_ded_focus, main_data.focus):
                if focuser is None:
                    continue
                # Is there at least one component affected by the focuser which
                # is also affected by the fibaligner?
                if set(focuser.affects.value) & aligner_affected:
                    fib_focuser = focuser
                    break

        if fib_focuser:
            if ccd_focuser == fib_focuser:
                # a ccd can never be after an optical fiber (only sp-ccd)
                logging.warning("Focus %s seems to affect the 'ccd' but also be after "
                                "the optical fiber ('fiber-aligner').", fib_focuser.name)
            # Bind autofocus
            # Note: we can use the same functions as for the ccd_focuser, because
            # we'll distinguish which autofocus to run based on the align_mode.
            self.panel.btn_fib_autofocus.Bind(wx.EVT_BUTTON, self._onClickFocus)
            tab_data.autofocus_active.subscribe(self._onAutofocus)
        else:
            self.panel.pnl_fib_focus.Show(False)

        # Manual focus mode initialization
        # Add all the `blue` streams, one for each detector to adjust the focus
        self._focus_streams = []
        # Future object to keep track of turning on/off the manual focus mode
        self._mf_future = model.InstantaneousFuture()
        self._enableFocusComponents(manual=False, ccd_stream=True)

        if ccd_focuser:  # TODO: handle fib_focuser as well
            # Create a focus stream for each Spectrometer detector
            self._focus_streams = self._createFocusStreams(ccd_focuser, main_data.hw_settings_config)
            for focus_stream in self._focus_streams:
                # Add the stream to the stream bar controller
                # so that it's displayed with the default 0.3 merge ratio
                self._stream_controller.addStream(focus_stream, visible=False,
                                                  add_to_view=False)

                # Remove the stream from the focused view initially
                self.tab_data_model.focussedView.value.removeStream(focus_stream)
                # Subscribe to stream's should_update VA in order to view/hide it
                focus_stream.should_update.subscribe(self._ensureOneFocusStream)

            # Bind spectograph available gratings to the focus panel gratings combobox
            create_axis_entry(self, 'grating', main_data.spectrograph)

            if self._focus_streams:
                # Set the focus panel detectors combobox items to the focus streams detectors
                self.panel.cmb_focus_detectors.Items = [s.detector.name for s in self._focus_streams]
                self.panel.cmb_focus_detectors.Bind(wx.EVT_COMBOBOX, self._onFocusDetectorChange)
                self.panel.cmb_focus_detectors.SetSelection(0)

        self._moi_stream = None
        if main_data.ccd:
            # The "MoI" stream is actually a standard stream, with extra entries
            # at the bottom of the stream panel showing the moment of inertia
            # and spot intensity.
            mois = acqstream.CameraStream(
                                "Alignment CCD for mirror",
                                main_data.ccd,
                                main_data.ccd.data,
                                emitter=None,
                                hwdetvas=hwdetvas,
                                detvas=get_local_vas(main_data.ccd, main_data.hw_settings_config),
                                forcemd={model.MD_POS: (0, 0),  # Just in case the stage is there
                                         model.MD_ROTATION: 0}  # Force the CCD as-is
                                )
            # Make sure the binning is not crazy (especially can happen if CCD is shared for spectrometry)
            self._setFullFoV(mois, (2, 2))
            self._moi_stream = mois

            mois_spe = self._stream_controller.addStream(mois,
                             add_to_view=self.panel.vp_moi.view)
            mois_spe.stream_panel.flatten()  # No need for the stream name

            self._addMoIEntries(mois_spe.stream_panel)
            mois.image.subscribe(self._onNewMoI)

            # To activate the SEM spot when the CCD plays
            mois.should_update.subscribe(self._on_ccd_stream_play)

        elif main_data.sp_ccd:
            # Hack: if there is no CCD, let's display at least the sp-ccd.
            # It might or not be useful. At least we can show the temperature.
            hwdetvas = set()
            if model.hasVA(main_data.sp_ccd, "temperature"):
                hwdetvas.add("temperature")
            mois = acqstream.CameraStream(
                                "Alignment CCD for mirror",
                                main_data.sp_ccd,
                                main_data.sp_ccd.data,
                                emitter=None,
                                hwdetvas=hwdetvas,
                                detvas=get_local_vas(main_data.sp_ccd, main_data.hw_settings_config),
                                forcemd={model.MD_POS: (0, 0),  # Just in case the stage is there
                                         model.MD_ROTATION: 0}  # Force the CCD as-is
                                )
            # Make sure the binning is not crazy (especially can happen if CCD is shared for spectrometry)
            self._setFullFoV(mois, (2, 2))
            self._moi_stream = mois

            mois_spe = self._stream_controller.addStream(mois,
                                add_to_view=self.panel.vp_moi.view)
            mois_spe.stream_panel.flatten()

            # To activate the SEM spot when the CCD plays
            mois.should_update.subscribe(self._on_ccd_stream_play)
        else:
            self.panel.btn_bkg_acquire.Show(False)

        self._ts_stream = None
        if main_data.streak_ccd:
            # Don't show the time range, as it's done by the StreakCamAlignSettingsController
            streak_unit_vas = (get_local_vas(main_data.streak_unit, main_data.hw_settings_config)
                               -{"timeRange"})
            tsStream = acqstream.StreakCamStream(
                                "Calibration trigger delay for streak camera",
                                main_data.streak_ccd,
                                main_data.streak_ccd.data,
                                main_data.streak_unit,
                                main_data.streak_delay,
                                emitter=None,
                                detvas=get_local_vas(main_data.streak_ccd, main_data.hw_settings_config),
                                streak_unit_vas=streak_unit_vas,
                                forcemd={model.MD_POS: (0, 0),  # Just in case the stage is there
                                         model.MD_ROTATION: 0},  # Force the CCD as-is
                                )

            self._setFullFoV(tsStream, (2, 2))
            self._ts_stream = tsStream

            streak = self._stream_controller.addStream(tsStream,
                             add_to_view=self.panel.vp_align_streak.view)
            streak.stream_panel.flatten()  # No need for the stream name

            # Add the standard spectrograph axes (wavelength, grating, slit-in),
            # but in-between inserts the special slit-in-big axis, which is a
            # separate hardware.
            # It allows to switch the slit of the spectrograph between "fully
            # opened" and opened according to the slit-in (aka "closed").
            def add_axis(axisname, comp):
                hw_conf = get_hw_config(comp, main_data.hw_settings_config)
                streak.add_axis_entry(axisname, comp, hw_conf.get(axisname))

            add_axis("grating", main_data.spectrograph)
            add_axis("wavelength", main_data.spectrograph)
            add_axis("x", main_data.slit_in_big)
            add_axis("slit-in", main_data.spectrograph)

            # To activate the SEM spot when the camera plays
            # (ebeam centered in image)
            tsStream.should_update.subscribe(self._on_ccd_stream_play)

        if "ek-align" in tab_data.align_mode.choices:
            detvas = get_local_vas(main_data.ccd, main_data.hw_settings_config)
            detvas.remove('binning')
            detvas.remove('exposureTime')
            spectrometer = self._find_spectrometer(main_data.ccd)

            # Note: the stream takes care of flipping the image if necessary to ensure
            # that the lower wavelengths are on the left.
            as_stream = acqstream.AngularSpectrumAlignmentStream(
                "AR Spectrum",
                main_data.ccd,
                main_data.ccd.data,
                main_data.ebeam,
                spectrometer,
                main_data.spectrograph,
                forcemd={model.MD_POS: (0, 0),  # Just in case the stage is there
                         model.MD_ROTATION: 0},  # Force the CCD as-is
                analyzer=main_data.pol_analyzer,
                detvas=detvas,
            )
            as_panel = self._stream_controller.addStream(as_stream,
                                                         add_to_view=self.panel.vp_align_ek.view)

            # Add the standard spectrograph axes (wavelength, grating, slit-in).

            def add_axis(axisname, comp, label=None):
                if comp is None:
                    return
                hw_conf = get_hw_config(comp, main_data.hw_settings_config)
                axis_conf = hw_conf.get(axisname, {})
                if label:
                    axis_conf = axis_conf.copy()
                    axis_conf["label"] = label
                as_panel.add_axis_entry(axisname, comp, axis_conf)

            add_axis("grating", main_data.spectrograph)
            add_axis("wavelength", main_data.spectrograph)
            add_axis("slit-in", main_data.spectrograph)
            add_axis("band", main_data.light_filter, "Filter")

            as_stream.should_update.subscribe(self._on_ccd_stream_play)

            self._as_stream = as_stream

            self.panel.vp_align_ek.view.addStream(as_stream)
            self.ek_ol = self.panel.vp_align_ek.ek_ol
            self.ek_ol.create_ek_mask(main_data.ccd, tab_data)
            # The mirror dimensions as set via _onMirrorDimensions()
            self.panel.vp_align_ek.show_ek_overlay()

        if "lens2-align" not in tab_data.align_mode.choices:
            self.panel.pnl_lens_switch.Show(False)
        else:
            self.panel.btn_manual_focus.Bind(wx.EVT_BUTTON, self._onManualFocus)

        if "lens-align" not in tab_data.align_mode.choices:
            self.panel.pnl_lens_mover.Show(False)
            # In such case, there is no focus affecting the ccd, so the
            # pnl_focus will also be hidden later on, by the ccd_focuser code
        else:
            self.panel.btn_manual_focus.Bind(wx.EVT_BUTTON, self._onManualFocus)

        if "center-align" in tab_data.align_mode.choices:
            # The center align view share the same CCD stream (and settings)
            self.panel.vp_align_center.view.addStream(ccd_stream)

            # Connect polePosition of lens to mirror overlay (via the polePositionPhysical VA)
            self.mirror_ol = self.panel.vp_align_center.mirror_ol
            self.lens = main_data.lens
            self.lens.focusDistance.subscribe(self._onMirrorDimensions, init=True)
            self.mirror_ol.set_hole_position(tab_data.polePositionPhysical)
            self.panel.vp_align_center.show_mirror_overlay()

            # TODO: As this view uses the same stream as lens-align, the view
            # will be updated also when lens-align is active, which increases
            # CPU load, without reason. Ideally, the view controller/canvas
            # should be clever enough to detect this and not actually cause a
            # redraw.

        # steak camera
        if "streak-align" not in tab_data.align_mode.choices:
            self.panel.pnl_streak.Show(False)

        # chronograph of spectrometer if "fiber-align" mode is present
        self._speccnt_stream = None
        self._fbdet2 = None
        if "fiber-align" in tab_data.align_mode.choices:
            # Need to pick the right/best component which receives light via the fiber
            photods = []
            fbaffects = main_data.fibaligner.affects.value
            # First try some known, good and reliable detectors
            for d in (main_data.spectrometers + main_data.photo_ds):
                if d is not None and d.name in fbaffects:
                    photods.append(d)

            if not photods:
                # Take the first detector
                for dname in fbaffects:
                    try:
                        d = model.getComponent(name=dname)
                    except LookupError:
                        logging.warning("Failed to find component %s affected by fiber-aligner", dname)
                        continue
                    if hasattr(d, "data") and isinstance(d.data, model.DataFlowBase):
                        photods.append(d)

            if photods:
                logging.debug("Using %s as fiber alignment detector", photods[0].name)
                speccnts = acqstream.CameraCountStream("Spectrum average",
                                       photods[0],
                                       photods[0].data,
                                       emitter=None,
                                       detvas=get_local_vas(photods[0], main_data.hw_settings_config),
                                       )
                speccnt_spe = self._stream_controller.addStream(speccnts,
                                    add_to_view=self.panel.vp_align_fiber.view)
                # Special for the time-correlator: some of its settings also affect
                # the photo-detectors.
                if main_data.time_correlator:
                    if model.hasVA(main_data.time_correlator, "syncDiv"):
                        speccnt_spe.add_setting_entry("syncDiv",
                                                      main_data.time_correlator.syncDiv,
                                                      main_data.time_correlator,
                                                      main_data.hw_settings_config["time-correlator"].get("syncDiv")
                                                      )

                if main_data.tc_od_filter:
                    speccnt_spe.add_axis_entry("density", main_data.tc_od_filter)
                    speccnt_spe.add_axis_entry("band", main_data.tc_filter)
                speccnt_spe.stream_panel.flatten()
                self._speccnt_stream = speccnts
                speccnts.should_update.subscribe(self._on_ccd_stream_play)

                if len(photods) > 1 and photods[0] in main_data.photo_ds and photods[1] in main_data.photo_ds:
                    self._fbdet2 = photods[1]
                    _, self._det2_cnt_ctrl = speccnt_spe.stream_panel.add_text_field("Detector 2", "", readonly=True)
                    self._det2_cnt_ctrl.SetForegroundColour("#FFFFFF")
                    f = self._det2_cnt_ctrl.GetFont()
                    f.PointSize = 12
                    self._det2_cnt_ctrl.SetFont(f)
                    speccnts.should_update.subscribe(self._on_fbdet1_should_update)
            else:
                logging.warning("Fiber-aligner present, but found no detector affected by it.")

        # Switch between alignment modes
        # * lens-align: first auto-focus spectrograph, then align lens1
        # * mirror-align: move x, y of mirror with moment of inertia feedback
        # * center-align: find the center of the AR image using a mirror mask
        # * lens2-align: first auto-focus spectrograph, then align lens 2
        # * ek-align: define the pole_pos and edges of EK imaging using the EK overlay/mask
        # * fiber-align: move x, y of the fibaligner with mean of spectrometer as feedback
        # * streak-align: vertical and horizontal alignment of the streak camera,
        #                 change of the mag due to changed input optics and
        #                 calibration of the trigger delays for temporal resolved acq
        self._alignbtn_to_mode = collections.OrderedDict((
            (panel.btn_align_lens, "lens-align"),
            (panel.btn_align_mirror, "mirror-align"),
            (panel.btn_align_lens2, "lens2-align"),
            (panel.btn_align_centering, "center-align"),
            (panel.btn_align_ek, "ek-align"),
            (panel.btn_align_fiber, "fiber-align"),
            (panel.btn_align_streakcam, "streak-align"),
        ))

        # The GUI mode to the optical path mode (see acq.path.py)
        self._mode_to_opm = {
            "mirror-align": "mirror-align",
            "lens-align": "mirror-align",  # if autofocus is needed: spec-focus (first)
            "lens2-align": "lens2-align",  # if autofocus is needed: spec-focus (first)
            "center-align": "ar",
            "ek-align": "ek-align",
            "fiber-align": "fiber-align",
            "streak-align": "streak-align",
        }
        # Note: ActuatorController hides the fiber alignment panel if not needed.
        for btn, mode in list(self._alignbtn_to_mode.items()):
            if mode in tab_data.align_mode.choices:
                btn.Bind(wx.EVT_BUTTON, self._onClickAlignButton)
            else:
                btn.Destroy()
                del self._alignbtn_to_mode[btn]

        self._layoutModeButtons()
        tab_data.align_mode.subscribe(self._onAlignMode)

        if main_data.brightlight:
            # Make sure the calibration light is off
            main_data.brightlight.power.value = main_data.brightlight.power.range[0]

        # Bind moving buttons & keys
        self._actuator_controller = ActuatorController(tab_data, panel, "")
        self._actuator_controller.bind_keyboard(panel)

        # TODO: warn user if the mirror stage is too far from the official engaged
        # position. => The S axis will fail!

        # Bind background acquisition
        self.panel.btn_bkg_acquire.Bind(wx.EVT_BUTTON, self._onBkgAcquire)
        self._min_bkg_date = None
        self._bkg_im = None
        # TODO: Have a warning text to indicate there is no background image?
        # TODO: Auto remove the background when the image shape changes?
        # TODO: Use a toggle button to show the background is in use or not?

        # Force MoI view fit to content when magnification is updated
        if not main_data.ebeamControlsMag:
            main_data.ebeam.magnification.subscribe(self._onSEMMag)

    def _on_fbdet1_should_update(self, should_update):
        if should_update:
            self._fbdet2.data.subscribe(self._on_fbdet2_data)
        else:
            self._fbdet2.data.unsubscribe(self._on_fbdet2_data)

    @wxlimit_invocation(0.5)
    def _on_fbdet2_data(self, df, data):
        self._det2_cnt_ctrl.SetValue("%s" % data[-1])

    def _layoutModeButtons(self):
        """
        Positions the mode buttons in a nice way: on one line if they fit,
         otherwise on two lines.
        """
        # If 3 buttons or less, keep them all on a single line, otherwise,
        # spread on two lines. (Works up to 6 buttons)
        btns = list(self._alignbtn_to_mode.keys())
        if len(btns) == 1:
            btns[0].Show(False)  # No other choice => no need to choose
            return
        elif len(btns) == 4:
            # Spread over two columns
            width = 2
        else:
            width = 3

        # Position each button at the next position in the grid
        gb_sizer = btns[0].Parent.GetSizer().GetChildren()[0].GetSizer()
        for i, btn in enumerate(btns):
            pos = (i // width, i % width)
            gb_sizer.SetItemPosition(btn, pos)

    def _setFullFoV(self, stream, binning=(1, 1)):
        """
        Change the settings of the stream to ensure it acquires a full image (FoV)
        stream (CameraStream): CCD stream (with .detResolution)
        binning (int, int): the binning to use (if the camera supports it)
        """
        if hasattr(stream, "detBinning"):
            stream.detBinning.value = stream.detBinning.clip(binning)
            b = stream.detBinning.value
        else:
            b = (1, 1)

        if hasattr(stream, "detResolution"):
            max_res = stream.detResolution.range[1]
            res = max_res[0] // b[0], max_res[1] // b[1]
            stream.detResolution.value = stream.detResolution.clip(res)

    def _addMoIEntries(self, cont):
        """
        Add the MoI value entry and spot size entry
        :param stream_cont: (Container aka StreamPanel)

        """
        # the "MoI" value bellow the streams
        lbl_moi, txt_moi = cont.add_text_field("Moment of inertia", readonly=True)
        tooltip_txt = "Moment of inertia at the center (smaller is better)"
        lbl_moi.SetToolTip(tooltip_txt)
        txt_moi.SetToolTip(tooltip_txt)
        # Change font size and colour
        f = txt_moi.GetFont()
        f.PointSize = 12
        txt_moi.SetFont(f)
        txt_moi.SetForegroundColour(odemis.gui.FG_COLOUR_MAIN)
        self._txt_moi = txt_moi

        lbl_ss, txt_ss = cont.add_text_field("Spot intensity", readonly=True)
        tooltip_txt = "Spot intensity at the center (bigger is better)"
        lbl_ss.SetToolTip(tooltip_txt)
        txt_ss.SetToolTip(tooltip_txt)
        # Change font size and colour
        f = txt_ss.GetFont()
        f.PointSize = 12
        txt_ss.SetFont(f)
        txt_ss.SetForegroundColour(odemis.gui.FG_COLOUR_MAIN)
        self._txt_ss = txt_ss

    def _on_reference_end(self, f, comp):
        """
        Called at the end of a referencing move, to report any error.
        f (Future): the Future corresponding to the referencing
        comp (Component): component which was referencing
        """
        try:
            f.result()
        except Exception as ex:
            logging.error("Referencing of %s failed: %s", comp.name, ex)

    def _moveFibAlignerToActive(self, f=None):
        """
        Move the fiber aligner to its default active position
        f (future): future of the referencing
        """
        if f:
            f.result()  # to fail & log if the referencing failed

        fiba = self.tab_data_model.main.fibaligner
        try:
            fpos = fiba.getMetadata()[model.MD_FAV_POS_ACTIVE]
        except KeyError:
            logging.exception("Fiber aligner actuator has no metadata FAV_POS_ACTIVE")
            return
        fiba.moveAbs(fpos)

    def _onClickAlignButton(self, evt):
        """ Called when one of the Mirror/Optical fiber button is pushed

        Note: in practice they can never be unpushed by the user, so this happens
          only when the button is toggled on.

        """

        btn = evt.GetEventObject()
        if not btn.GetToggle():
            logging.warning("Got event from button being untoggled")
            return

        try:
            mode = self._alignbtn_to_mode[btn]
        except KeyError:
            logging.warning("Unknown button %s pressed", btn)
            return

        # un-toggling the other button will be done when the VA is updated
        self.tab_data_model.align_mode.value = mode

    @call_in_wx_main
    def _onAlignMode(self, mode):
        """
        Called when the align_mode changes (because the user selected a new one)
        Takes care of setting the right optical path, and updating the GUI widgets
         displayed
        mode (str): the new alignment mode
        """
        # Ensure the toggle buttons are correctly set
        for btn, m in self._alignbtn_to_mode.items():
            btn.SetToggle(mode == m)

        if not self.IsShown():
            # Shouldn't happen, but for safety, double check
            logging.warning("Alignment mode changed while alignment tab not shown")
            return

        # Disable controls/streams which are useless (to guide the user)
        self._stream_controller.pauseStreams()
        # Cancel autofocus (if it happens to run)
        self.tab_data_model.autofocus_active.value = False
        # Disable manual focus components and cancel already running procedure
        self.panel.btn_manual_focus.SetValue(False)
        self._enableFocusComponents(manual=False, ccd_stream=True)
        self._mf_future.cancel()

        main = self.tab_data_model.main

        # Things to do at the end of a mode
        if mode != "fiber-align":
            if main.spec_sel:
                main.spec_sel.position.unsubscribe(self._onSpecSelPos)
            if main.fibaligner:
                main.fibaligner.position.unsubscribe(self._onFiberPos)
        if mode != "lens-align":
            if main.lens_mover:
                main.lens_mover.position.unsubscribe(self._onLensPos)
        if mode != "lens2-align":
            if main.lens_switch:
                main.lens_switch.position.unsubscribe(self._onLensSwitchPos)

        # This is running in a separate thread (future). In most cases, no need to wait.
        op_mode = self._mode_to_opm[mode]
        if mode == "fiber-align" and self._speccnt_stream:
            # In case there are multiple detectors after the fiber-aligner, it's
            # necessary to pass the actual detector that we want.
            f = main.opm.setPath(op_mode, self._speccnt_stream.detector)
        else:
            f = main.opm.setPath(op_mode)
        f.add_done_callback(self._on_align_mode_done)

        # Focused view must be updated before the stream to play is changed,
        # as the scheduler automatically adds the stream to the current view.
        # The scheduler also automatically pause all the other streams.
        if mode == "lens-align":
            self.tab_data_model.focussedView.value = self.panel.vp_align_lens.view
            self._ccd_stream.should_update.value = True
            if self._mirror_settings_controller:
                self._mirror_settings_controller.enable(False)
            self.panel.pnl_mirror.Enable(True)  # also allow to move the mirror here
            self.panel.pnl_lens_mover.Enable(False)
            self.panel.pnl_lens_switch.Enable(False)
            self.panel.pnl_focus.Enable(True)
            self.panel.gauge_autofocus.Enable(True)
            self.panel.btn_manual_focus.Enable(True)
            self.panel.pnl_moi_settings.Show(False)
            self.panel.pnl_fibaligner.Enable(False)
            self.panel.pnl_streak.Enable(False)
            # TODO: in this mode, if focus change, update the focus image once
            # (by going to spec-focus mode, turning the light, and acquiring an
            # AR image). Problem is that it takes about 10s.
            f.add_done_callback(self._on_lens_align_done)
        elif mode == "lens2-align":
            # TODO: use vp_align_lens and p
            self.tab_data_model.focussedView.value = self.panel.vp_align_lens.view
            self._ccd_stream.should_update.value = True
            if self._mirror_settings_controller:
                self._mirror_settings_controller.enable(False)
            self.panel.pnl_mirror.Enable(True)  # also allow to move the mirror here
            self.panel.pnl_lens_mover.Enable(False)
            self.panel.pnl_lens_switch.Enable(False)
            self.panel.pnl_focus.Enable(False)
            self.panel.btn_autofocus.Enable(False)
            self.panel.gauge_autofocus.Enable(True)
            self.panel.btn_manual_focus.Enable(True)
            self.panel.pnl_moi_settings.Show(False)
            self.panel.pnl_fibaligner.Enable(False)
            self.panel.pnl_streak.Enable(False)
            # TODO: in this mode, if focus change, update the focus image once
            # (by going to spec-focus mode, turning the light, and acquiring an
            # AR image). Problem is that it takes about 10s.
            f.add_done_callback(self._on_lens_switch_align_done)
        elif mode == "mirror-align":
            self.tab_data_model.focussedView.value = self.panel.vp_moi.view
            if self._moi_stream:
                self._moi_stream.should_update.value = True
            if self._mirror_settings_controller:
                self._mirror_settings_controller.enable(False)
            self.panel.pnl_mirror.Enable(True)
            self.panel.pnl_lens_mover.Enable(False)
            self.panel.pnl_lens_switch.Enable(False)
            self.panel.pnl_focus.Enable(False)
            self.panel.pnl_moi_settings.Show(True)
            self.panel.pnl_fibaligner.Enable(False)
            self.panel.pnl_streak.Enable(False)
        elif mode == "center-align":
            self.tab_data_model.focussedView.value = self.panel.vp_align_center.view
            self._ccd_stream.should_update.value = True
            if self._mirror_settings_controller:
                self._mirror_settings_controller.enable(True)
            self.panel.pnl_mirror.Enable(False)
            self.panel.pnl_lens_mover.Enable(False)
            self.panel.pnl_lens_switch.Enable(False)
            self.panel.pnl_focus.Enable(False)
            self.panel.pnl_moi_settings.Show(False)
            self.panel.pnl_fibaligner.Enable(False)
            self.panel.pnl_streak.Enable(False)
        elif mode == "ek-align":
            self.tab_data_model.focussedView.value = self.panel.vp_align_ek.view
            self._as_stream.should_update.value = True
            if self._mirror_settings_controller:
                self._mirror_settings_controller.enable(False)
            self.panel.pnl_mirror.Enable(False)
            self.panel.pnl_lens_mover.Enable(False)
            self.panel.pnl_lens_switch.Enable(False)
            self.panel.pnl_focus.Enable(False)
            self.panel.pnl_moi_settings.Show(False)
            self.panel.pnl_fibaligner.Enable(False)
            self.panel.pnl_streak.Enable(False)
        elif mode == "fiber-align":
            self.tab_data_model.focussedView.value = self.panel.vp_align_fiber.view
            if self._speccnt_stream:
                self._speccnt_stream.should_update.value = True
            if self._mirror_settings_controller:
                self._mirror_settings_controller.enable(False)
            self.panel.pnl_mirror.Enable(False)
            self.panel.pnl_lens_mover.Enable(False)
            self.panel.pnl_lens_switch.Enable(False)
            self.panel.pnl_focus.Enable(False)
            self.panel.pnl_moi_settings.Show(False)
            self.panel.pnl_fibaligner.Enable(True)
            # Disable the buttons until the fiber box is ready
            self.panel.btn_m_fibaligner_x.Enable(False)
            self.panel.btn_p_fibaligner_x.Enable(False)
            self.panel.btn_m_fibaligner_y.Enable(False)
            self.panel.btn_p_fibaligner_y.Enable(False)
            self.panel.pnl_streak.Enable(False)
            # Note: it's OK to leave autofocus enabled, as it will wait by itself
            # for the fiber-aligner to be in place
            f.add_done_callback(self._on_fibalign_done)
        elif mode == "streak-align":
            self.tab_data_model.focussedView.value = self.panel.vp_align_streak.view
            if self._ts_stream:
                self._ts_stream.should_update.value = True
                self._ts_stream.auto_bc.value = False  # default manual brightness/contrast
                self._ts_stream.intensityRange.value = self._ts_stream.intensityRange.clip((100, 1000))  # default range
            if self._mirror_settings_controller:
                self._mirror_settings_controller.enable(False)
            self.panel.pnl_mirror.Enable(False)
            self.panel.pnl_lens_mover.Enable(False)
            self.panel.pnl_lens_switch.Enable(False)
            self.panel.pnl_focus.Enable(True)
            self.panel.btn_manual_focus.Enable(True)
            self.panel.btn_autofocus.Enable(False)
            self.panel.gauge_autofocus.Enable(False)
            self.panel.pnl_moi_settings.Show(False)
            self.panel.pnl_fibaligner.Enable(False)
            self.panel.pnl_streak.Enable(True)
        else:
            raise ValueError("Unknown alignment mode %s!" % mode)

        # clear documentation panel when different mode is requested
        # only display doc for current mode selected
        self.panel.html_moi_doc.LoadPage(self.doc_path)
        if mode == "lens-align":
            if self._focus_streams:
                doc_cnt = pkg_resources.resource_string("odemis.gui", "doc/sparc2_autofocus.html")
                self.panel.html_moi_doc.AppendToPage(doc_cnt)
            doc_cnt = pkg_resources.resource_string("odemis.gui", "doc/sparc2_lens.html")
            self.panel.html_moi_doc.AppendToPage(doc_cnt)
        elif mode == "mirror-align":
            doc_cnt = pkg_resources.resource_string("odemis.gui", "doc/sparc2_mirror.html")
            self.panel.html_moi_doc.AppendToPage(doc_cnt)
        elif mode == "lens2-align":
            doc_cnt = pkg_resources.resource_string("odemis.gui", "doc/sparc2_lens_switch.html")
            self.panel.html_moi_doc.AppendToPage(doc_cnt)
        elif mode == "center-align":
            doc_cnt = pkg_resources.resource_string("odemis.gui", "doc/sparc2_centering.html")
            self.panel.html_moi_doc.AppendToPage(doc_cnt)
        elif mode == "ek-align":
            doc_cnt = pkg_resources.resource_string("odemis.gui", "doc/sparc2_ek.html")
            self.panel.html_moi_doc.AppendToPage(doc_cnt)
        elif mode == "fiber-align":
            doc_cnt = pkg_resources.resource_string("odemis.gui", "doc/sparc2_fiber.html")
            self.panel.html_moi_doc.AppendToPage(doc_cnt)
        elif mode == "streak-align":
            # add documentation for streak cam
            doc_cnt = pkg_resources.resource_string("odemis.gui", "doc/sparc2_streakcam.html")
            self.panel.html_moi_doc.AppendToPage(doc_cnt)
        else:
            logging.warning("Could not find alignment documentation for mode %s requested." % mode)

        # To adapt to the pnl_moi_settings showing on/off
        self.panel.html_moi_doc.Parent.Layout()

    def _on_align_mode_done(self, f):
        """Not essential but good for logging and debugging."""
        try:
            f.result()
        except:
            logging.exception("Failed changing alignment mode.")
        else:
            logging.debug("Optical path was updated.")

    @call_in_wx_main
    def _on_lens_align_done(self, f):
        # Has no effect now, as OPM future are not cancellable (but it makes the
        # code more future-proof)
        if f.cancelled():
            return

        # TODO: if the mode is already left, don't do it
        # Updates L1 ACTIVE position when the user moves it
        if self.tab_data_model.main.lens_mover:
            self.tab_data_model.main.lens_mover.position.subscribe(self._onLensPos)
            self.panel.pnl_lens_mover.Enable(True)

    @call_in_wx_main
    def _on_lens_switch_align_done(self, f):
        # Has no effect now, as OPM future are not cancellable (but it makes the
        # code more future-proof)
        if f.cancelled():
            return

        # TODO: if the mode is already left, don't do it
        # Updates L2 ACTIVE position when the user moves it
        if self.tab_data_model.main.lens_switch:
            self.tab_data_model.main.lens_switch.position.subscribe(self._onLensSwitchPos)
            self.panel.pnl_lens_switch.Enable(True)

    @call_in_wx_main
    def _on_fibalign_done(self, f):
        """
        Called when the optical path mode is fiber-align and ready
        """
        # Has no effect now, as OPM future are not cancellable (but it makes the
        # code more future-proof)
        if f.cancelled():
            return
        logging.debug("Fiber aligner finished moving")

        # The optical path manager queues the futures. So the mode might already
        # have been changed to another one, while this fiber-align future only
        # finishes now. Without checking for this, the fiber selector position
        # will be listen to, while in another mode.
        # Alternatively, it could happen that during a change to fiber-align,
        # the tab is changed.
        if self.tab_data_model.align_mode.value != "fiber-align":
            logging.debug("Not listening fiber selector as mode is now %s",
                          self.tab_data_model.align_mode.value)
            return
        elif not self.IsShown():
            logging.debug("Not listening fiber selector as alignment tab is not shown")
            return

        # Make sure the user can move the X axis only once at ACTIVE position
        if self.tab_data_model.main.spec_sel:
            self.tab_data_model.main.spec_sel.position.subscribe(self._onSpecSelPos)
        if self.tab_data_model.main.fibaligner:
            self.tab_data_model.main.fibaligner.position.subscribe(self._onFiberPos)
        self.panel.btn_m_fibaligner_x.Enable(True)
        self.panel.btn_p_fibaligner_x.Enable(True)
        self.panel.btn_m_fibaligner_y.Enable(True)
        self.panel.btn_p_fibaligner_y.Enable(True)

    def _on_ccd_stream_play(self, _):
        """
        Called when the ccd_stream.should_update or speccnt_stream.should_update
         VA changes.
        Used to also play/pause the spot stream simultaneously
        """
        # Especially useful for the hardware which force the SEM external scan
        # when the SEM stream is playing. Because that allows the user to see
        # the SEM image in the original SEM software (by pausing the stream),
        # while still being able to move the mirror.
        ccdupdate = self._ccd_stream and self._ccd_stream.should_update.value
        spcupdate = self._speccnt_stream and self._speccnt_stream.should_update.value
        moiupdate = self._moi_stream and self._moi_stream.should_update.value
        ekccdupdate = self._as_stream and self._as_stream.should_update.value
        streakccdupdate = self._ts_stream and self._ts_stream.should_update.value
        self._spot_stream.is_active.value = any((ccdupdate, spcupdate, moiupdate, ekccdupdate, streakccdupdate))

    def _filter_axes(self, axes):
        """
        Given an axes dict from config, filter out the axes which are not
          available on the current hardware.
        axes (dict str -> (str, Actuator or None)): VA name -> axis+Actuator
        returns (dict): the filtered axes
        """
        return {va_name: (axis_name, comp)
                for va_name, (axis_name, comp) in axes.items()
                if comp and axis_name in comp.axes}

    def _find_spectrometer(self, detector):
        """
        Find a spectrometer which wraps the given detector
        return (Detector): the spectrometer
        raise LookupError: if nothing found.
        """
        main_data = self.tab_data_model.main
        for spec in main_data.spectrometers:
            # Check by name as the components are actually Pyro proxies, which
            # might not be equal even if they point to the same component.
            if (model.hasVA(spec, "dependencies") and
                    detector.name in (d.name for d in spec.dependencies.value)
            ):
                return spec

        raise LookupError("No spectrometer corresponding to %s found" % (detector.name,))

    def _onClickFocus(self, evt):
        """
        Called when the autofocus button is pressed.
        It will start auto focus procedure... or stop it (if it's currently active)
        """
        self.tab_data_model.autofocus_active.value = not self.tab_data_model.autofocus_active.value

    def _createFocusStreams(self, focuser, hw_settings_config):
        """
        Initialize a stream to see the focus, and the slit for lens alignment.
        :param focuser: the focuser to get the components for (currently ccd_focuser)
        :param hw_settings_config: hw config for initializing BrightfieldStream
        :return: all created focus streams
        """
        focus_streams = []
        dets = GetSpectrometerFocusingDetectors(focuser)

        # Sort to have the first stream corresponding to the same detector as the
        # stream in the alignment view. As this stream will be used for showing
        # the slit line after the autofocus.
        if self._ccd_stream:
            ccd = self._ccd_stream.detector
            dets = sorted(dets, key=lambda d: d.name == ccd.name, reverse=True)

        # One "line" stream per detector
        # Add a stream to see the focus, and the slit for lens alignment.
        # As it is a BrightfieldStream, it will turn on the emitter when
        # active.
        for d in dets:
            speclines = acqstream.BrightfieldStream(
                "Spectrograph line ({name})".format(name=d.name),
                d,
                d.data,
                emitter=None,  # actually, the brightlight, but the autofocus procedure takes care of it
                focuser=focuser,
                detvas=get_local_vas(d, hw_settings_config),
                forcemd={model.MD_POS: (0, 0),
                         model.MD_ROTATION: 0},
                acq_type=model.MD_AT_SLIT,
            )
            speclines.tint.value = odemis.gui.FOCUS_STREAM_COLOR
            # Fixed values, known to work well for autofocus
            speclines.detExposureTime.value = speclines.detExposureTime.clip(0.2)
            self._setFullFoV(speclines, (2, 2))
            if model.hasVA(speclines, "detReadoutRate"):
                try:
                    speclines.detReadoutRate.value = speclines.detReadoutRate.range[1]
                except AttributeError:
                    speclines.detReadoutRate.value = max(speclines.detReadoutRate.choices)
            focus_streams.append(speclines)

        return focus_streams

    @call_in_wx_main
    def _ensureOneFocusStream(self, _):
        """
        Ensures that only one focus stream is shown at a time
        Called when a focus stream "should_update" state changes
        Add/Remove the stream to the current view (updating the StreamTree)
        Set the focus detectors combobox selection to the the stream's detector
        # Pick the stream to be shown:
        #  1. Pick the stream which is playing (should_update=True)
        #  2. Pick the focus stream which is already shown (in v.getStreams())
        #  3. Pick the first focus stream
        """
        focusedview = self.tab_data_model.focussedView.value
        should_update_stream = next((s for s in self._focus_streams if s.should_update.value), None)
        if should_update_stream:
            # This stream should be shown, remove the other ones first
            for st in focusedview.getStreams():
                if st in self._focus_streams and st is not should_update_stream:
                    focusedview.removeStream(st)
            if not should_update_stream in focusedview.stream_tree:
                focusedview.addStream(should_update_stream)
            # Set the focus detectors combobox selection
            try:
                istream = self._focus_streams.index(should_update_stream)
                self.panel.cmb_focus_detectors.SetSelection(istream)
            except ValueError:
                logging.error("Unable to find index of the focus stream")
        else:
            # Check if there are any focus stream currently shown
            if not any(s in self._focus_streams for s in focusedview.getStreams()):
                # Otherwise show the first one
                focusedview.addStream(self._focus_streams[0])
                self.panel.cmb_focus_detectors.SetSelection(0)

    def _onFocusDetectorChange(self, evt):
        """
        Handler for focus detector combobox selection change
        Play the stream associated with the chosen detector
        """
        # Find the stream related to this selected detector
        idx = self.panel.cmb_focus_detectors.GetSelection()
        stream = self._focus_streams[idx]
        # Play this stream (set both should_update and is_active with True)
        stream.should_update.value = True
        stream.is_active.value = True

        # Move the optical path selectors for the detector (spec-det-selector in particular)
        # The moves will happen in the background.
        opm = self.tab_data_model.main.opm
        opm.selectorsToPath(stream.detector.name)

    def add_combobox_control(self, label_text, value=None, conf=None):
        """ Add a combo box to the focus panel
        # Note: this is a hack. It must be named so, to look like a StreamPanel
        """
        # No need to create components, defined already on the xrc file
        return self.panel.cmb_focus_gratings_label, self.panel.cmb_focus_gratings

    def _enableFocusComponents(self, manual, ccd_stream=False):
        """
        Enable or disable focus GUI components (autofocus button, position slider, detector and grating comboboxes)
        Manual focus button is not included as it's only disabled once => during auto focus
        :param manual (bool): if manual focus is enabled/disabled
        :param ccd_stream (bool): if ccd_stream panel should be enabled/disabled
        """
        self.panel.slider_focus.Enable(manual)
        self.panel.cmb_focus_detectors.Enable(manual)
        self.panel.cmb_focus_gratings.Enable(manual)

        # Autofocus button is inverted
        self.panel.btn_autofocus.Enable(not manual)

        # Enable/Disable ccd stream panel
        if self._ccd_spe and self._ccd_spe.stream_panel.Shown:
            self._ccd_spe.stream_panel.Enable(ccd_stream)

    @call_in_wx_main
    def _onManualFocus(self, event):
        """
        Called when manual focus btn receives an event.
        """
        main = self.tab_data_model.main
        bl = main.brightlight
        align_mode = self.tab_data_model.align_mode.value
        gauge = self.panel.gauge_autofocus
        self._mf_future.cancel()  # In case it's still changing, immediately stop (the gauge)

        if event.GetEventObject().GetValue():  # manual focus btn toggled
            # Set the optical path according to the align mode
            if align_mode == "streak-align":
                opath = "streak-focus"
            elif align_mode == "lens-align":
                opath = "spec-focus"
            elif align_mode == "lens2-align":
                opath = "spec-focus"
            else:
                self._stream_controller.pauseStreams()
                logging.warning("Manual focus requested not compatible with requested alignment mode %s. Do nothing.",
                                align_mode)
                return

            if align_mode == "streak-align":
                # force wavelength 0
                # TODO: Make sure it's the correct position on the workflow, maybe do it for all modes?
                main.spectrograph.moveAbsSync({"wavelength": 0})

                self.panel.slider_focus.Enable(True)
                self.panel.cmb_focus_gratings.Enable(True)
                # Do no enable detector selection, as only the streak-ccd is available
                # TODO: update the combobox to indicate the current detector is the streak-ccd
            else:
                if align_mode == "lens-align" or align_mode == "lens2-align":
                    self._enableFocusComponents(manual=True, ccd_stream=False)
                self._stream_controller.pauseStreams()

            self._mf_future = Sparc2ManualFocus(main.opm, bl, opath, toggled=True)
            self._mf_future.add_done_callback(self._onManualFocusReady)
            # Update GUI
            self._pfc_manual_focus = ProgressiveFutureConnector(self._mf_future, gauge)
        else:  # manual focus button is untoggled
            # First pause the streams, so that image of the slit (almost closed) is the final image
            self._stream_controller.pauseStreams()
            # Go back to previous mode (=> open the slit & turn off the lamp)
            # Get the optical path from align mode
            opath = self._mode_to_opm[align_mode]

            self._mf_future = Sparc2ManualFocus(main.opm, bl, opath, toggled=False)
            self._mf_future.add_done_callback(self._onManualFocusFinished)
            # Update GUI
            self._pfc_manual_focus = ProgressiveFutureConnector(self._mf_future, gauge)

    @call_in_wx_main
    def _onManualFocusReady(self, future):
        """
        Called when starting manual focus is done
        Make sure there's a shown focus stream, then enable/disable manual focus components
        """
        if future.cancelled():
            return

        align_mode = self.tab_data_model.align_mode.value
        if align_mode != "streak-align" and self._focus_streams:
            istream = self.panel.cmb_focus_detectors.GetSelection()
            self._focus_streams[istream].should_update.value = True

    def _onManualFocusFinished(self, future):
        """
        Called when finishing manual focus is done
        """
        if future.cancelled():
            return

        self._onAlignMode(self.tab_data_model.align_mode.value)

    @call_in_wx_main
    def _onAutofocus(self, active):
        if active:
            main = self.tab_data_model.main
            align_mode = self.tab_data_model.align_mode.value
            if align_mode == "lens-align" or align_mode == "lens2-align":
                focus_mode = "spec-focus"
                ss = self._focus_streams
                btn = self.panel.btn_autofocus
                gauge = self.panel.gauge_autofocus
            elif align_mode == "fiber-align":
                focus_mode = "spec-fiber-focus"
                ss = []  # No stream to play
                btn = self.panel.btn_fib_autofocus
                gauge = self.panel.gauge_fib_autofocus
            else:
                logging.info("Autofocus requested outside of lens or fiber alignment mode, not doing anything")
                return

            # GUI stream bar controller pauses the stream
            btn.SetLabel("Cancel")
            self.panel.btn_manual_focus.Enable(False)
            self._enableFocusComponents(manual=False, ccd_stream=False)
            self._stream_controller.pauseStreams()

            # No manual autofocus for now
            self._autofocus_f = Sparc2AutoFocus(focus_mode, main.opm, ss, start_autofocus=True)
            self._autofocus_align_mode = align_mode
            self._autofocus_f.add_done_callback(self._on_autofocus_done)

            # Update GUI
            self._pfc_autofocus = ProgressiveFutureConnector(self._autofocus_f, gauge)
        else:
            # Cancel task, if we reached here via the GUI cancel button
            self._autofocus_f.cancel()

            if self._autofocus_align_mode == "lens-align":
                btn = self.panel.btn_autofocus
            elif self._autofocus_align_mode == "fiber-align":
                btn = self.panel.btn_fib_autofocus
            else:
                logging.error("Unexpected autofocus mode '%s'", self._autofocus_align_mode)
                return
            btn.SetLabel("Auto focus")

    def _on_autofocus_done(self, future):
        try:
            future.result()
        except CancelledError:
            pass
        except Exception:
            logging.exception("Autofocus failed")

        # That VA will take care of updating all the GUI part
        self.tab_data_model.autofocus_active.value = False
        # Go back to normal mode. Note: it can be "a little weird" in case the
        # autofocus was stopped due to changing mode, but it should end-up doing
        # just twice the same thing, with the second time being a no-op.
        self._onAlignMode(self.tab_data_model.align_mode.value)

        # Enable manual focus when done running autofocus
        self.panel.btn_manual_focus.Enable(True)

    def _onBkgAcquire(self, evt):
        """
        Called when the user presses the "Acquire background" button
        """
        if self._bkg_im is None:
            # Stop e-beam, in case it's connected to a beam blanker
            self._moi_stream.should_update.value = False

            # TODO: if there is no blanker available, put the spec-det-selector to
            # the other port, so that the ccd get almost no signal? Or it might be
            # better to just rely on the user to blank from the SEM software?

            # Disable button to give a feedback that acquisition is taking place
            self.panel.btn_bkg_acquire.Disable()

            # Acquire asynchronously
            # We store the time to ensure we don't use the latest CCD image
            self._min_bkg_date = time.time()
            self.tab_data_model.main.ccd.data.subscribe(self._on_bkg_data)
        else:
            logging.info("Removing background data")
            self._bkg_im = None
            self._moi_stream.background.value = None
            self.panel.btn_bkg_acquire.SetLabel("Acquire background")

    def _on_bkg_data(self, df, data):
        """
        Called with a raw CCD image corresponding to background acquisition.
        """
        try:
            if data.metadata[model.MD_ACQ_DATE] < self._min_bkg_date:
                logging.debug("Got too old image, probably not background yet")
                return
        except KeyError:
            pass  # no date => assume it's new enough
        # Stop the acquisition, and pass the data to the streams
        df.unsubscribe(self._on_bkg_data)
        self._bkg_im = data
        self._moi_stream.background.value = data
        # TODO: subtract the background data from the lens stream too?
        self._moi_stream.should_update.value = True

        wx.CallAfter(self.panel.btn_bkg_acquire.SetLabel, "Remove background")
        wx.CallAfter(self.panel.btn_bkg_acquire.Enable)

    @limit_invocation(1)  # max 1 Hz
    def _onNewMoI(self, rgbim):
        """
        Called when a new MoI image is available.
        We actually don't use the RGB image, but it's a sign that there is new
        MoI and spot size info to display.
        rgbim (DataArray): RGB image of the MoI
        """
        try:
            data = self._moi_stream.raw[0]
        except IndexError:
            return  # No data => next time will be better

        # TODO: Show a warning if the background image has different settings
        # than the current CCD image
        background = self._bkg_im
        if background is not None and background.shape != data.shape:
            logging.debug("Background has a different resolution, cannot be used")
            background = None

        # Note: this can take a long time (on a large image), so we must not do
        # it in the main GUI thread. limit_invocation() ensures we are in a
        # separate thread, and that's why the GUI update is separated.
        moi = spot.MomentOfInertia(data, background)
        ss = spot.SpotIntensity(data, background)
        self._updateMoIValues(moi, ss)

    @call_in_wx_main
    def _updateMoIValues(self, moi, ss):
        # If value is None => text is ""
        txt_moi = units.readable_str(moi, sig=3)
        self._txt_moi.SetValue(txt_moi)
        # Convert spot intensity from ratio to %
        self._txt_ss.SetValue(u"%.4f %%" % (ss * 100,))

    def _onSEMMag(self, mag):
        """
        Called when user enters a new SEM magnification
        """
        # Restart the stream and fit view to content when we get a new image
        if self._moi_stream.is_active.value:
            # Restarting is nice because it will get a new image faster, but
            # the main advantage is that it avoids receiving one last image
            # with the old magnification, which would confuse fit_view_to_next_image.
            self._moi_stream.is_active.value = False
            self._moi_stream.is_active.value = True
        self.panel.vp_moi.canvas.fit_view_to_next_image = True

    @call_in_wx_main
    def _onMirrorDimensions(self, focusDistance):
        try:
            self.mirror_ol.set_mirror_dimensions(self.lens.parabolaF.value,
                                                 self.lens.xMax.value,
                                                 self.lens.focusDistance.value,
                                                 self.lens.holeDiameter.value)
        except (AttributeError, TypeError) as ex:
            logging.warning("Failed to get mirror dimensions: %s", ex)

        if "ek-align" in self.tab_data_model.align_mode.choices:
            try:
                self.ek_ol.set_mirror_dimensions(self.lens.parabolaF.value,
                                                 self.lens.xMax.value,
                                                 self.lens.focusDistance.value)
            except (AttributeError, TypeError) as ex:
                logging.warning("Failed to get mirror dimensions for EK alignment: %s", ex)

    def _onLensPos(self, pos):
        """
        Called when the lens is moved (and the tab is shown)
        """
        if not self.IsShown():
            # Might happen if changing quickly between tab
            logging.warning("Received active lens position while outside of alignment tab")
            return

        # Save the lens position as the "calibrated" one
        lm = self.tab_data_model.main.lens_mover
        lm.updateMetadata({model.MD_FAV_POS_ACTIVE: pos})

    def _onLensSwitchPos(self, pos):
        """
        Called when the lens2 is moved (and the tab is shown)
        """
        if not self.IsShown():
            # Might happen if changing quickly between tab
            logging.warning("Received active lens position while outside of alignment tab")
            return

        # Save the lens position as the "calibrated" one
        lm = self.tab_data_model.main.lens_switch
        lm.updateMetadata({model.MD_FAV_POS_ACTIVE: pos})

    def _onMirrorPos(self, pos):
        """
        Called when the mirror is moved (and the tab is shown)
        """
        # HACK: This is actually a hack of a hack. Normally, the user can only
        # access the alignment tab if the mirror is engaged, so it should never
        # get close from the parked position. However, for maintenance, it's
        # possible to hack the GUI and enable the tab even if the mirror is
        # not engaged. In such case, if by mistake the mirror moves, we should
        # not set the "random" position as the engaged position.
        dist_parked = math.hypot(pos["l"] - MIRROR_POS_PARKED["l"],
                                 pos["s"] - MIRROR_POS_PARKED["s"])
        if dist_parked <= MIRROR_ONPOS_RADIUS:
            logging.warning("Mirror seems parked, not updating FAV_POS_ACTIVE")
            return

        # Save mirror position as the "calibrated" one
        m = self.tab_data_model.main.mirror
        m.updateMetadata({model.MD_FAV_POS_ACTIVE: pos})

    def _onSpecSelPos(self, pos):
        """
        Called when the spec-selector (wrapper to the X axis of fiber-aligner)
          is moved (and the fiber align mode is active)
        """
        if not self.IsShown():
            # Should never happen, but for safety, we double check
            logging.warning("Received active fiber position while outside of alignment tab")
            return
        # TODO: warn if pos is equal to the DEACTIVE value (within 1%)

        # Save the axis position as the "calibrated" one
        ss = self.tab_data_model.main.spec_sel
        logging.debug("Updating the active fiber X position to %s", pos)
        ss.updateMetadata({model.MD_FAV_POS_ACTIVE: pos})

    def _onFiberPos(self, pos):
        """
        Called when the fiber-aligner is moved (and the fiber align mode is active),
          for updating the Y position. (X pos is handled by _onSpecSelPos())
        """
        if not self.IsShown():
            # Should never happen, but for safety, we double check
            logging.warning("Received active fiber position while outside of alignment tab")
            return

        # Update the fibaligner with the Y axis, if it supports it
        fiba = self.tab_data_model.main.fibaligner
        fib_fav_pos = fiba.getMetadata().get(model.MD_FAV_POS_ACTIVE, {})

        # If old hardware, without FAV_POS: just do nothing
        if fib_fav_pos and "y" in fib_fav_pos:
            fib_fav_pos["y"] = pos["y"]
            logging.debug("Updating the active fiber Y position to %s", fib_fav_pos)
            fiba.updateMetadata({model.MD_FAV_POS_ACTIVE: fib_fav_pos})

    def Show(self, show=True):
        Tab.Show(self, show=show)

        main = self.tab_data_model.main
        # Select the right optical path mode and the plays right stream
        if show:
            # Reset the zoom level in the Lens alignment view
            # Mostly to workaround the fact that at start-up the canvas goes
            # through weird sizes, which can cause the initial zoom level to be
            # too high. It's also a failsafe, in case the user has moved to a
            # view position/zoom which could be confusing when coming back.
            self.panel.vp_align_lens.canvas.fit_view_to_content()

            mode = self.tab_data_model.align_mode.value
            self._onAlignMode(mode)
            main.mirror.position.subscribe(self._onMirrorPos)

            # Reset the focus progress bar (as any focus action has been cancelled)
            wx.CallAfter(self.panel.gauge_autofocus.SetValue, 0)
        else:
            # when hidden, the new tab shown is in charge to request the right
            # optical path mode, if needed.
            self._stream_controller.pauseStreams()
            # Cancel autofocus (if it happens to run)
            self.tab_data_model.autofocus_active.value = False

            # Cancel manual focus: just reset the button, as the rest is just
            # optical-path moves.
            self.panel.btn_manual_focus.SetValue(False)

            # Turn off the brightlight, if it was on
            bl = main.brightlight
            if bl:
                bl.power.value = bl.power.range[0]

            if main.lens_mover:
                main.lens_mover.position.unsubscribe(self._onLensPos)
            if main.lens_switch:
                main.lens_switch.position.unsubscribe(self._onLensSwitchPos)
            main.mirror.position.unsubscribe(self._onMirrorPos)
            if main.spec_sel:
                main.spec_sel.position.unsubscribe(self._onSpecSelPos)
            if main.fibaligner:
                main.fibaligner.position.unsubscribe(self._onFiberPos)

            # Also fit to content now, so that next time the tab is displayed,
            # it's ready
            self.panel.vp_align_lens.canvas.fit_view_to_content()

    def terminate(self):
        self._stream_controller.pauseStreams()
        self.tab_data_model.autofocus_active.value = False

    @classmethod
    def get_display_priority(cls, main_data):
        # For SPARCs with a "parkable" mirror.
        if main_data.role in ("sparc", "sparc2"):
            mirror = main_data.mirror
            if mirror and set(mirror.axes.keys()) == {"l", "s"}:
                return 5

        return None


class TabBarController(object):
    def __init__(self, tab_defs, main_frame, main_data):
        """
        tab_defs (dict of four entries string -> value):
           name -> string: internal name
           controller -> Tab class: class controlling the tab
           button -> Button: tab btn
           panel -> Panel: tab panel
        """
        self.main_frame = main_frame
        self._tabs = main_data.tab  # VA that we take care of
        self.main_data = main_data

        # create all the tabs that fit the microscope role
        tab_list, default_tab = self._create_needed_tabs(tab_defs, main_frame, main_data)

        if not tab_list:
            msg = "No interface known for microscope %s" % main_data.role
            raise LookupError(msg)

        for tab in tab_list:
            tab.button.Bind(wx.EVT_BUTTON, self.on_click)

        # When setting a value for an Enumerated VA, the value must be part of
        # its choices, and when setting its choices its current value must be
        # one of them. Therefore, we first set the current tab using the
        # `._value` attribute, so that the check will fail. We can then set the
        # `choices` normally.
        self._tabs._value = default_tab
        # Choices is a dict of Tab -> str: Tab controller -> name of the tab
        self._tabs.choices = {t: t.name for t in tab_list}
        # Indicate the value has changed
        self._tabs.notify(self._tabs.value)
        self._tabs.subscribe(self._on_tab_change, init=True)

        self._enabled_tabs = set()  # tabs which were enabled before starting acquisition
        self.main_data.is_acquiring.subscribe(self.on_acquisition)

        self._tabs_fixed_big_text = set()  # {str}: set of tab names which have been fixed

    def get_tabs(self):
        return self._tabs.choices

    @call_in_wx_main
    def on_acquisition(self, is_acquiring):
        if is_acquiring:
            # Remember which tab is already disabled, to not enable those afterwards
            self._enabled_tabs = set()
            for tab in self._tabs.choices:
                if tab.button.Enabled:
                    self._enabled_tabs.add(tab)
                    tab.button.Enable(False)
        else:
            if not self._enabled_tabs:
                # It should never happen, but just to protect in case it was
                # called twice in a row acquiring
                logging.warning("No tab to enable => will enable them all")
                self._enabled_tabs = set(self._tabs.choices)

            for tab in self._enabled_tabs:
                tab.button.Enable(True)

    def _create_needed_tabs(self, tab_defs, main_frame, main_data):
        """ Create the tabs needed by the current microscope

        Tabs that are not wanted or needed will be removed from the list and the associated
        buttons will be hidden in the user interface.

        returns tabs (list of Tabs): all the compatible tabs
                default_tab (Tab): the first tab to be shown
        """

        role = main_data.role
        logging.debug("Creating tabs belonging to the '%s' interface", role or "standalone")

        tabs = []  # Tabs
        buttons = set()  # Buttons used for the current interface
        main_sizer = main_frame.GetSizer()
        default_tab = None
        max_prio = -1

        for tab_def in tab_defs:
            priority = tab_def["controller"].get_display_priority(main_data)
            if priority is not None:
                assert priority >= 0
                tpnl = tab_def["panel"](self.main_frame)
                # Insert as "second" item, to be just below the buttons.
                # As only one tab is shown at a time, the exact order isn't important.
                main_sizer.Insert(1, tpnl, flag=wx.EXPAND, proportion=1)
                tab = tab_def["controller"](tab_def["name"], tab_def["button"],
                                            tpnl, main_frame, main_data)
                if max_prio < priority:
                    max_prio = priority
                    default_tab = tab
                tabs.append(tab)
                assert tab.button not in buttons
                buttons.add(tab.button)

        # Hides the buttons which are not used
        for tab_def in tab_defs:
            b = tab_def["button"]
            if b not in buttons:
                b.Hide()

        if len(tabs) <= 1:  # No need for tab buttons at all
            main_frame.pnl_tabbuttons.Hide()

        return tabs, default_tab

    @call_in_wx_main
    def _on_tab_change(self, tab):
        """ This method is called when the current tab has changed """
        logging.debug("Switch to tab %s", tab.name)
        for t in self._tabs.choices:
            if t.IsShown():
                t.Hide()
        tab.Show()
        self.main_frame.Layout()

        # Force resize, on the first time the tab is shown
        if tab.name not in self._tabs_fixed_big_text:
            fix_static_text_clipping(tab.panel)
            self._tabs_fixed_big_text.add(tab.name)

    def query_terminate(self):
        """
        Call each tab query_terminate to perform any action prior to termination
        :return: (bool) True to proceed with termination, False for canceling
        """
        for t in self._tabs.choices:
            if not t.query_terminate():
                logging.debug("Window closure vetoed by tab %s" % t.name)
                return False
        return True

    def terminate(self):
        """ Terminate each tab (i.e., indicate they are not used anymore) """

        for t in self._tabs.choices:
            t.terminate()

    def on_click(self, evt):
        evt_btn = evt.GetEventObject()
        for t in self._tabs.choices:
            if evt_btn == t.button:
                self._tabs.value = t
                break
        else:
            logging.warning("Couldn't find the tab associated to the button %s", evt_btn)

        evt.Skip()<|MERGE_RESOLUTION|>--- conflicted
+++ resolved
@@ -5108,12 +5108,10 @@
         self._aligner = main_data.aligner
         # self._stage_global = main_data.stage_global
         # self._aligner = main_data.aligner
-<<<<<<< HEAD
         doc_path = pkg_resources.resource_filename("odemis.gui", "doc/mimas_alignment.html")
         self.panel.html_alignment_doc.LoadPage(doc_path)
-=======
+
         panel.btn_reset_alignment.Bind(wx.EVT_BUTTON, self._on_click_reset)
->>>>>>> 290d7574
 
     @classmethod
     def get_display_priority(cls, main_data):
