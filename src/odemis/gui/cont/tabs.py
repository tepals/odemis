--- conflicted
+++ resolved
@@ -5106,7 +5106,14 @@
     def __init__(self, name, button, panel, main_frame, main_data):
         tab_data = guimod.MicroscopyGUIData(main_data)
         super().__init__(name, button, panel, main_frame, tab_data)
-<<<<<<< HEAD
+
+        self._stage = main_data.stage
+        self._stage_bare = main_data.stage_bare
+        self._focus = main_data.focus
+        self._aligner = main_data.aligner
+
+        # Connect the "Reset Z alignment" button
+        panel.btn_reset_alignment.Bind(wx.EVT_BUTTON, self._on_click_reset)
 
         # Connect the view (for now, only optical)
         vpv = collections.OrderedDict([
@@ -5152,8 +5159,6 @@
         self._opt_spe.stream_panel.show_visible_btn(False)
         self._opt_spe.stream_panel.show_remove_btn(False)
 
-        # TODO: remove the "OPTICAL" bar
-
         # Disable the tab when the stage is not at the right position
         main_data.is_acquiring.subscribe(self._on_acquisition, init=True)
 
@@ -5186,17 +5191,6 @@
         # pause streams when not displayed
         if not show:
             self._streambar_controller.pauseStreams()
-=======
-        # self.set_label("ALIGNMENT")
-        self._stream_controllers = []
-        self._stage = main_data.stage
-        self._stage_bare = main_data.stage_bare
-        self._focus = main_data.focus
-        self._aligner = main_data.aligner
-        # self._stage_global = main_data.stage_global
-        # self._aligner = main_data.aligner
-        panel.btn_reset_alignment.Bind(wx.EVT_BUTTON, self._on_click_reset)
->>>>>>> 290d7574
 
     @classmethod
     def get_display_priority(cls, main_data):
